from enum import Enum

<<<<<<< HEAD
    @staticmethod
    def minimize_muscle(ocp, nlp, weight=1, muscles_idx=(), data_to_track=()):
        # It could be solve also for the activation than the excitation

        n_tau = nlp["nbTau"]
        nb_muscle = nlp["nbMuscle"]
        muscles_idx = ObjectiveFunction.__check_var_size(muscles_idx, nb_muscle, "muscles_idx")
        data_to_track = ObjectiveFunction.__check_tracking_data_size(data_to_track, [nlp["ns"], max(muscles_idx) + 1])

        # Add the nbTau offset to the muscle index
        muscles_idx_plus_tau = [idx + n_tau for idx in muscles_idx]
        for i in range(nlp["ns"]):
            ocp.J += (
                casadi.dot(
                    nlp["U"][i][muscles_idx_plus_tau] - data_to_track[i, muscles_idx],
                    nlp["U"][i][muscles_idx_plus_tau] - data_to_track[i, muscles_idx],
                )
                * nlp["dt"]
                * nlp["dt"]
                * weight
            )

    @staticmethod
    def minimize_all_controls(ocp, nlp, weight=1):
        for i in range(nlp["ns"]):
            ocp.J += casadi.dot(nlp["U"][i], nlp["U"][i]) * nlp["dt"] * nlp["dt"] * weight

    @staticmethod
    def cyclic(ocp, weight=1):

        if ocp.nlp[0]["nx"] != ocp.nlp[-1]["nx"]:
            raise RuntimeError("Cyclic constraint without same nx is not supported yet")

        ocp.J += (
            casadi.dot(ocp.nlp[-1]["X"][-1] - ocp.nlp[0]["X"][0], ocp.nlp[-1]["X"][-1] - ocp.nlp[0]["X"][0]) * weight
        )

    @staticmethod
    def minimize_distance_between_two_markers(ocp, nlp, first_marker, second_marker, weight=1, node=-1):

        q = nlp["q_mapping"].expand.map(nlp["X"][node][: nlp["nbQ"]])
        marker0 = nlp["model"].marker(q, first_marker).to_mx()
        marker1 = nlp["model"].marker(q, second_marker).to_mx()
=======
import casadi
>>>>>>> 0200ec6a

from .penalty import PenaltyType, PenaltyFunctionAbstract
from .enums import Instant


class ObjectiveFunction:
    class LagrangeFunction(PenaltyFunctionAbstract):
        """
        Different conditions between biorbd geometric structures.
        """

        @staticmethod
        def _add_to_penalty(ocp, nlp, val, weight=1, quadratic=False):
            if quadratic:
                ocp.J += casadi.dot(val, val) * weight * nlp["dt"] * nlp["dt"]
            else:
                ocp.J += casadi.sum1(val) * weight * nlp["dt"] * nlp["dt"]

        @staticmethod
        def _parameter_modifier(penalty_function, parameters):
            # Everything that should change the entry parameters depending on the penalty can be added here
            PenaltyFunctionAbstract._parameter_modifier(penalty_function, parameters)

        @staticmethod
        def _span_checker(penalty_function, instant, nlp):
            # Everything that is suspicious in terms of the span of the penalty function ca be checked here
            PenaltyFunctionAbstract._span_checker(penalty_function, instant, nlp)

    class MayerFunction(PenaltyFunctionAbstract):
        """
        Different conditions between biorbd geometric structures.
        """

        @staticmethod
        def _add_to_penalty(ocp, nlp, val, weight=1, quadratic=False):
            if quadratic:
                ocp.J += casadi.dot(val, val) * weight
            else:
                ocp.J += casadi.sum1(val) * weight

        @staticmethod
        def _parameter_modifier(penalty_function, parameters):
            # Everything that should change the entry parameters depending on the penalty can be added here
            PenaltyFunctionAbstract._parameter_modifier(penalty_function, parameters)

        @staticmethod
        def _span_checker(penalty_function, instant, nlp):
            # Everything that is suspicious in terms of the span of the penalty function ca be checked here
            PenaltyFunctionAbstract._span_checker(penalty_function, instant, nlp)

    @staticmethod
    def add(ocp, nlp):
        for objective in nlp["objective_functions"]:
            if objective["type"]._get_type() == ObjectiveFunction.LagrangeFunction:
                if "instant" in objective.keys() and objective["instant"] != Instant.ALL:
                    raise RuntimeError("Lagrange objective are for Instant.ALL, did you mean Mayer?")
                objective["instant"] = Instant.ALL
            elif objective["type"]._get_type() == ObjectiveFunction.MayerFunction:
                if "instant" not in objective.keys():
                    objective["instant"] = Instant.END
            else:
                raise RuntimeError("Objective function Type must be either a Lagrange or Mayer type")

        PenaltyFunctionAbstract._add(ocp, nlp, "objective_functions")

    #
    # @staticmethod
    # def cyclic(ocp, weight=1):
    #
    #     if ocp.nlp[0]["nx"] != ocp.nlp[-1]["nx"]:
    #         raise RuntimeError("Cyclic constraint without same nx is not supported yet")
    #
    #     ocp.J += (
    #         casadi.dot(ocp.nlp[-1]["X"][-1] - ocp.nlp[0]["X"][0], ocp.nlp[-1]["X"][-1] - ocp.nlp[0]["X"][0]) * weight
    #     )


class Objective:
    class Lagrange(Enum):
        """
        Different conditions between biorbd geometric structures.
        """

        MINIMIZE_STATE = (PenaltyType.MINIMIZE_STATE,)
        TRACK_STATE = (PenaltyType.TRACK_STATE,)
        MINIMIZE_MARKERS = (PenaltyType.MINIMIZE_MARKERS,)
        TRACK_MARKERS = (PenaltyType.TRACK_MARKERS,)
        MINIMIZE_MARKERS_DISPLACEMENT = (PenaltyType.MINIMIZE_MARKERS_DISPLACEMENT,)
        MINIMIZE_MARKERS_VELOCITY = (PenaltyType.MINIMIZE_MARKERS_VELOCITY,)
        TRACK_MARKERS_VELOCITY = (PenaltyType.TRACK_MARKERS_VELOCITY,)
        ALIGN_MARKERS = (PenaltyType.ALIGN_MARKERS,)
        PROPORTIONAL_STATE = (PenaltyType.PROPORTIONAL_STATE,)
        PROPORTIONAL_CONTROL = (PenaltyType.PROPORTIONAL_CONTROL,)
        MINIMIZE_TORQUE = (PenaltyType.MINIMIZE_TORQUE,)
        TRACK_TORQUE = (PenaltyType.TRACK_TORQUE,)
        MINIMIZE_MUSCLES_CONTROL = (PenaltyType.MINIMIZE_MUSCLES_CONTROL,)
        TRACK_MUSCLES_CONTROL = (PenaltyType.TRACK_MUSCLES_CONTROL,)
        MINIMIZE_ALL_CONTROLS = (PenaltyType.MINIMIZE_ALL_CONTROLS,)
        TRACK_ALL_CONTROLS = (PenaltyType.TRACK_ALL_CONTROLS,)
        MINIMIZE_PREDICTED_COM_HEIGHT = (PenaltyType.MINIMIZE_PREDICTED_COM_HEIGHT,)
        ALIGN_SEGMENT_WITH_CUSTOM_RT = (PenaltyType.ALIGN_SEGMENT_WITH_CUSTOM_RT,)
        ALIGN_MARKER_WITH_SEGMENT_AXIS = (PenaltyType.ALIGN_MARKER_WITH_SEGMENT_AXIS,)
        CUSTOM = (PenaltyType.CUSTOM,)

        @staticmethod
        def _get_type():
            return ObjectiveFunction.LagrangeFunction

    class Mayer(Enum):
        """
        Different conditions between biorbd geometric structures.
        """

        MINIMIZE_STATE = (PenaltyType.MINIMIZE_STATE,)
        TRACK_STATE = (PenaltyType.TRACK_STATE,)
        MINIMIZE_MARKERS = (PenaltyType.MINIMIZE_MARKERS,)
        TRACK_MARKERS = (PenaltyType.TRACK_MARKERS,)
        MINIMIZE_MARKERS_DISPLACEMENT = (PenaltyType.MINIMIZE_MARKERS_DISPLACEMENT,)
        MINIMIZE_MARKERS_VELOCITY = (PenaltyType.MINIMIZE_MARKERS_VELOCITY,)
        TRACK_MARKERS_VELOCITY = (PenaltyType.TRACK_MARKERS_VELOCITY,)
        ALIGN_MARKERS = (PenaltyType.ALIGN_MARKERS,)
        PROPORTIONAL_STATE = (PenaltyType.PROPORTIONAL_STATE,)
        PROPORTIONAL_CONTROL = (PenaltyType.PROPORTIONAL_CONTROL,)
        MINIMIZE_TORQUE = (PenaltyType.MINIMIZE_TORQUE,)
        TRACK_TORQUE = (PenaltyType.TRACK_TORQUE,)
        MINIMIZE_MUSCLES_CONTROL = (PenaltyType.MINIMIZE_MUSCLES_CONTROL,)
        TRACK_MUSCLES_CONTROL = (PenaltyType.TRACK_MUSCLES_CONTROL,)
        MINIMIZE_ALL_CONTROLS = (PenaltyType.MINIMIZE_ALL_CONTROLS,)
        TRACK_ALL_CONTROLS = (PenaltyType.TRACK_ALL_CONTROLS,)
        MINIMIZE_PREDICTED_COM_HEIGHT = (PenaltyType.MINIMIZE_PREDICTED_COM_HEIGHT,)
        ALIGN_SEGMENT_WITH_CUSTOM_RT = (PenaltyType.ALIGN_SEGMENT_WITH_CUSTOM_RT,)
        ALIGN_MARKER_WITH_SEGMENT_AXIS = (PenaltyType.ALIGN_MARKER_WITH_SEGMENT_AXIS,)
        CUSTOM = (PenaltyType.CUSTOM,)

        @staticmethod
        def _get_type():
            return ObjectiveFunction.MayerFunction<|MERGE_RESOLUTION|>--- conflicted
+++ resolved
@@ -1,52 +1,6 @@
 from enum import Enum
 
-<<<<<<< HEAD
-    @staticmethod
-    def minimize_muscle(ocp, nlp, weight=1, muscles_idx=(), data_to_track=()):
-        # It could be solve also for the activation than the excitation
-
-        n_tau = nlp["nbTau"]
-        nb_muscle = nlp["nbMuscle"]
-        muscles_idx = ObjectiveFunction.__check_var_size(muscles_idx, nb_muscle, "muscles_idx")
-        data_to_track = ObjectiveFunction.__check_tracking_data_size(data_to_track, [nlp["ns"], max(muscles_idx) + 1])
-
-        # Add the nbTau offset to the muscle index
-        muscles_idx_plus_tau = [idx + n_tau for idx in muscles_idx]
-        for i in range(nlp["ns"]):
-            ocp.J += (
-                casadi.dot(
-                    nlp["U"][i][muscles_idx_plus_tau] - data_to_track[i, muscles_idx],
-                    nlp["U"][i][muscles_idx_plus_tau] - data_to_track[i, muscles_idx],
-                )
-                * nlp["dt"]
-                * nlp["dt"]
-                * weight
-            )
-
-    @staticmethod
-    def minimize_all_controls(ocp, nlp, weight=1):
-        for i in range(nlp["ns"]):
-            ocp.J += casadi.dot(nlp["U"][i], nlp["U"][i]) * nlp["dt"] * nlp["dt"] * weight
-
-    @staticmethod
-    def cyclic(ocp, weight=1):
-
-        if ocp.nlp[0]["nx"] != ocp.nlp[-1]["nx"]:
-            raise RuntimeError("Cyclic constraint without same nx is not supported yet")
-
-        ocp.J += (
-            casadi.dot(ocp.nlp[-1]["X"][-1] - ocp.nlp[0]["X"][0], ocp.nlp[-1]["X"][-1] - ocp.nlp[0]["X"][0]) * weight
-        )
-
-    @staticmethod
-    def minimize_distance_between_two_markers(ocp, nlp, first_marker, second_marker, weight=1, node=-1):
-
-        q = nlp["q_mapping"].expand.map(nlp["X"][node][: nlp["nbQ"]])
-        marker0 = nlp["model"].marker(q, first_marker).to_mx()
-        marker1 = nlp["model"].marker(q, second_marker).to_mx()
-=======
 import casadi
->>>>>>> 0200ec6a
 
 from .penalty import PenaltyType, PenaltyFunctionAbstract
 from .enums import Instant
