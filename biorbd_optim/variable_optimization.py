--- conflicted
+++ resolved
@@ -215,15 +215,6 @@
         return data_states
 
     @staticmethod
-<<<<<<< HEAD
-    def _get_data_interpolated_from_V(data_states, nb_frames, concatenate):
-        data_states_interpolated = {}
-        for key in data_states:
-            data_states_interpolated[key] = Data()
-            t = data_states[key].get_time_per_phase(concatenate=concatenate)
-            d = data_states[key].to_matrix(concatenate_phases=concatenate)
-            if not isinstance(d, list):
-=======
     def _data_concatenated(data):
         for key in data:
             if data[key].has_same_nb_elements:
@@ -240,7 +231,6 @@
             t = data_states[key].get_time_per_phase(concatenate=False)
             d = data_states[key].to_matrix(concatenate_phases=False)
             if not isinstance(d, (tuple, list)):
->>>>>>> 7cbb6a8f
                 t = [t]
                 d = [d]
 
@@ -253,13 +243,7 @@
                 for j in range(data_states[key].nb_elements):
                     s = interpolate.splrep(t_phase, x_phase[j, :])
                     x_interpolate[j, :] = interpolate.splev(t_int, s)
-<<<<<<< HEAD
-                data_states_interpolated[key]._append_phase()
-                # todo retirer deuxième éléments si concaténation
-                data_states[key].phase[idx_phase] = x_interpolate
-=======
                 data_states[key].phase[idx_phase] = Data.Phase(t_int, x_interpolate)
->>>>>>> 7cbb6a8f
 
         return data_states
 
