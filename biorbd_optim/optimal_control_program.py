import os
import pickle
from copy import deepcopy
from math import inf

import biorbd
import casadi
from casadi import MX, vertcat, sum1

from .__version__ import __version__
from .biorbd_interface import BiorbdInterface
from .constraints import ConstraintFunction, Constraint
from .enums import OdeSolver
from .integrator import RK4
from .mapping import BidirectionalMapping
<<<<<<< HEAD
from .objective_functions import Objective, ObjectiveFunction
from .path_conditions import Bounds, InitialConditions, InterpolationType
=======
from .path_conditions import Bounds, InitialConditions, InterpolationType
from .constraints import ConstraintFunction, Constraint
from .continuity import ContinuityFunctions, StateTransitionFunctions
from .objective_functions import Objective, ObjectiveFunction
from .parameters import Parameters
>>>>>>> 256d68c7
from .plot import OnlineCallback, CustomPlot
from .variable_optimization import Data
from .acados_interface import *


class OptimalControlProgram:
    """
    Constructor calls __prepare_dynamics and __define_multiple_shooting_nodes methods.

    To solve problem you have to call : OptimalControlProgram().solve()
    """

    def __init__(
        self,
        biorbd_model,
        problem_type,
        number_shooting_points,
        phase_time,
        X_init,
        U_init,
        X_bounds,
        U_bounds,
        objective_functions=(),
        constraints=(),
        parameters=(),
        external_forces=(),
        ode_solver=OdeSolver.RK,
        nb_integration_steps=5,
        all_generalized_mapping=None,
        q_mapping=None,
        q_dot_mapping=None,
        tau_mapping=None,
        plot_mappings=None,
        state_transitions=(),
        nb_threads=1,
    ):
        """
        Prepare CasADi to solve a problem, defines some parameters, dynamic problem and ode solver.
        Defines also all constraints including continuity constraints.
        Defines the sum of all objective functions weight.

        :param biorbd_model: Biorbd model loaded from the biorbd.Model() function.
        :param problem_type: A selected method handler of the class problem_type.ProblemType.
        :param number_shooting_points: Subdivision number. (integer)
        :param phase_time: Simulation time in seconds. (float)
        :param X_init: States initial guess. (MX.sym from CasADi)
        :param U_init: Controls initial guess. (MX.sym from CasADi)
        :param X_bounds: States upper and lower bounds. (Instance of the class Bounds)
        :param U_bounds: Controls upper and lower bounds. (Instance of the class Bounds)
        :param objective_functions: Tuple of tuple of objectives functions handler's and weights.
        :param constraints: Tuple of constraints, instant (which node(s)) and tuple of geometric structures used.
        :param external_forces: Tuple of external forces.
        :param ode_solver: Name of chosen ode solver to use. (OdeSolver.COLLOCATION, OdeSolver.RK, OdeSolver.CVODES or
        OdeSolver.NO_SOLVER)
        :param all_generalized_mapping: States and controls mapping. (Instance of class Mapping)
        :param q_mapping: Generalized coordinates position states mapping. (Instance of class Mapping)
        :param q_dot_mapping: Generalized coordinates velocity states mapping. (Instance of class Mapping)
        :param tau_mapping: Torque controls mapping. (Instance of class Mapping)
        :param plot_mappings: Plot mapping. (Instance of class Mapping)
<<<<<<< HEAD
        :param is_cyclic_objective: If True, the objective is to get cyclic motion. (bool)
        :param is_cyclic_constraint: If True, end point is constrained to be continue with first point. (bool)
=======
        :param state_transitions: State transitions (as a constraint, or an objective if there is a weight higher
        than zero)
>>>>>>> 256d68c7
        :param nb_threads: Number of threads used for the resolution of the problem. Default: not parallelized (integer)
        """

        if isinstance(biorbd_model, str):
            biorbd_model = [biorbd.Model(biorbd_model)]
        elif isinstance(biorbd_model, biorbd.biorbd.Model):
            biorbd_model = [biorbd_model]
        elif isinstance(biorbd_model, (list, tuple)):
            biorbd_model = [biorbd.Model(m) if isinstance(m, str) else m for m in biorbd_model]
        else:
            raise RuntimeError("biorbd_model must either be a string or an instance of biorbd.Model()")
        self.version = {"casadi": casadi.__version__, "biorbd": biorbd.__version__, "biorbd_optim": __version__}
        self.nb_phases = len(biorbd_model)

        biorbd_model_path = [m.path().relativePath().to_string() for m in biorbd_model]
        self.original_values = {
            "biorbd_model": biorbd_model_path,
            "problem_type": problem_type,
            "number_shooting_points": number_shooting_points,
            "phase_time": phase_time,
            "X_init": X_init,
            "U_init": U_init,
            "X_bounds": X_bounds,
            "U_bounds": U_bounds,
            "objective_functions": [],
            "constraints": [],
            "parameters": [],
            "external_forces": external_forces,
            "ode_solver": ode_solver,
            "nb_integration_steps": nb_integration_steps,
            "all_generalized_mapping": all_generalized_mapping,
            "q_mapping": q_mapping,
            "q_dot_mapping": q_dot_mapping,
            "tau_mapping": tau_mapping,
            "plot_mappings": plot_mappings,
            "state_transitions": state_transitions,
            "nb_threads": nb_threads,
        }

        # Declare optimization variables
        self.J = []
        self.g = []
        self.g_bounds = []
        self.V = []
        self.V_bounds = Bounds(interpolation_type=InterpolationType.CONSTANT)
        self.V_init = InitialConditions(interpolation_type=InterpolationType.CONSTANT)
        self.param_to_optimize = {}

        # nlp is the core of a phase
        self.nlp = [{} for _ in range(self.nb_phases)]
        self.__add_to_nlp("model", biorbd_model, False)
        self.__add_to_nlp("phase_idx", [i for i in range(self.nb_phases)], False)

        # Prepare some variables
        constraints = self.__init_penalty(constraints, "constraints")
        objective_functions = self.__init_penalty(objective_functions, "objective_functions")
        parameters = self.__init_penalty(parameters, "parameters")

        # Define some aliases
        self.__add_to_nlp("ns", number_shooting_points, False)
        for nlp in self.nlp:
            if nlp["ns"] < 1:
                raise RuntimeError("Number of shooting points must be at least 1")
        self.initial_phase_time = phase_time
        phase_time, initial_time_guess, time_min, time_max = self.__init_phase_time(
            phase_time, objective_functions, constraints
        )
        self.__add_to_nlp("tf", phase_time, False)
        self.__add_to_nlp("t0", [0] + [nlp["tf"] for i, nlp in enumerate(self.nlp) if i != len(self.nlp) - 1], False)
        self.__add_to_nlp(
            "dt", [self.nlp[i]["tf"] / max(self.nlp[i]["ns"], 1) for i in range(self.nb_phases)], False,
        )
        self.nb_threads = nb_threads

        # External forces
        if external_forces != ():
            external_forces = BiorbdInterface.convert_array_to_external_forces(external_forces)
            self.__add_to_nlp("external_forces", external_forces, False)

        # Compute problem size
        if all_generalized_mapping is not None:
            if q_mapping is not None or q_dot_mapping is not None or tau_mapping is not None:
                raise RuntimeError("all_generalized_mapping and a specified mapping cannot be used alongside")
            q_mapping = q_dot_mapping = tau_mapping = all_generalized_mapping
        self.__add_to_nlp("q_mapping", q_mapping, q_mapping is None, BidirectionalMapping)
        self.__add_to_nlp("q_dot_mapping", q_dot_mapping, q_dot_mapping is None, BidirectionalMapping)
        self.__add_to_nlp("tau_mapping", tau_mapping, tau_mapping is None, BidirectionalMapping)
        plot_mappings = plot_mappings if plot_mappings is not None else {}
        reshaped_plot_mappings = []
        for i in range(self.nb_phases):
            reshaped_plot_mappings.append({})
            for key in plot_mappings:
                reshaped_plot_mappings[i][key] = plot_mappings[key][i]
        self.__add_to_nlp("plot_mappings", reshaped_plot_mappings, False)

        # Prepare the parameters to optimize
        if len(parameters) > 0:
            for parameter in parameters[0]:  # 0 since parameters are not associated with phases
                self.add_parameter_to_optimize(parameter)

        # Declare the time to optimize
        self.__define_variable_time(initial_time_guess, time_min, time_max)

        # Prepare the dynamics of the program
        self.__add_to_nlp("problem_type", problem_type, False)
        for i in range(self.nb_phases):
            self.__initialize_nlp(self.nlp[i])
            self.nlp[i]["problem_type"](self, self.nlp[i])

        # Prepare path constraints
        self.__add_to_nlp("X_bounds", X_bounds, False)
        self.__add_to_nlp("U_bounds", U_bounds, False)
        for i in range(self.nb_phases):
            self.nlp[i]["X_bounds"].check_and_adjust_dimensions(self.nlp[i]["nx"], self.nlp[i]["ns"])
            self.nlp[i]["U_bounds"].check_and_adjust_dimensions(self.nlp[i]["nu"], self.nlp[i]["ns"] - 1)

        # Prepare initial guesses
        self.__add_to_nlp("X_init", X_init, False)
        self.__add_to_nlp("U_init", U_init, False)
        for i in range(self.nb_phases):
            self.nlp[i]["X_init"].check_and_adjust_dimensions(self.nlp[i]["nx"], self.nlp[i]["ns"])
            self.nlp[i]["U_init"].check_and_adjust_dimensions(self.nlp[i]["nu"], self.nlp[i]["ns"] - 1)

        # Variables and constraint for the optimization program
        for i in range(self.nb_phases):
            self.__define_multiple_shooting_nodes_per_phase(self.nlp[i], i)

        # Define dynamic problem
        self.__add_to_nlp(
            "nb_integration_steps", nb_integration_steps, True
        )  # Number of steps of integration (for now only RK4 steps are implemented)
        self.__add_to_nlp("ode_solver", ode_solver, True)
        for i in range(self.nb_phases):
            if self.nlp[0]["nx"] != self.nlp[i]["nx"] or self.nlp[0]["nu"] != self.nlp[i]["nu"]:
                raise RuntimeError("Dynamics with different nx or nu is not supported yet")
            self.__prepare_dynamics(self.nlp[i])

        # Prepare phase transitions
        self.state_transitions = StateTransitionFunctions.prepare_state_transitions(self, state_transitions)

        # Inner- and inter-phase continuity
        ContinuityFunctions.continuity(self)

        # Prepare constraints
        if len(constraints) > 0:
            for i, constraint_phase in enumerate(constraints):
                for constraint in constraint_phase:
                    self.add_constraint(constraint, i)
        # Prepare objectives
        if len(objective_functions) > 0:
            for i, objective_functions_phase in enumerate(objective_functions):
                for objective_function in objective_functions_phase:
                    self.add_objective_function(objective_function, i)

    @staticmethod
    def __initialize_nlp(nlp):
        """Start with an empty non linear problem"""
        nlp["nbQ"] = 0
        nlp["nbQdot"] = 0
        nlp["nbTau"] = 0
        nlp["nbMuscles"] = 0
        nlp["plot"] = {}
        nlp["x"] = MX()
        nlp["u"] = MX()
        nlp["J"] = []
        nlp["g"] = []
        nlp["g_bounds"] = []

    def __add_to_nlp(self, param_name, param, duplicate_if_size_is_one, _type=None):
        """Adds coupled parameters to the non linear problem"""
        if isinstance(param, (list, tuple)):
            if len(param) != self.nb_phases:
                raise RuntimeError(
                    f"{param_name} size({len(param)}) does not correspond to the number of phases({self.nb_phases})."
                )
            else:
                for i in range(self.nb_phases):
                    self.nlp[i][param_name] = param[i]
        else:
            if self.nb_phases == 1:
                self.nlp[0][param_name] = param
            else:
                if duplicate_if_size_is_one:
                    for i in range(self.nb_phases):
                        self.nlp[i][param_name] = param
                else:
                    raise RuntimeError(f"{param_name} must be a list or tuple when number of phase is not equal to 1")

        if _type is not None:
            for nlp in self.nlp:
                if nlp[param_name] is not None and not isinstance(nlp[param_name], _type):
                    raise RuntimeError(f"Parameter {param_name} must be a {str(_type)}")

    def __prepare_dynamics(self, nlp):
        """
        Builds CasaDI dynamics function.
        :param nlp: The nlp problem
        """

        dynamics = nlp["dynamics_func"]
        ode_opt = {"t0": 0, "tf": nlp["dt"]}
        if nlp["ode_solver"] == OdeSolver.COLLOCATION or nlp["ode_solver"] == OdeSolver.RK:
            ode_opt["number_of_finite_elements"] = nlp["nb_integration_steps"]

        ode = {"x": nlp["x"], "p": nlp["u"], "ode": dynamics(nlp["x"], nlp["u"], nlp["p"])}
        nlp["dynamics"] = []
        nlp["par_dynamics"] = {}
        if nlp["ode_solver"] == OdeSolver.RK:
            ode_opt["param"] = nlp["p"]
            ode_opt["idx"] = 0
            ode["ode"] = dynamics
            if "external_forces" in nlp:
                for idx in range(len(nlp["external_forces"])):
                    ode_opt["idx"] = idx
                    nlp["dynamics"].append(RK4(ode, ode_opt))
            else:
                nlp["dynamics"].append(RK4(ode, ode_opt))
        elif nlp["ode_solver"] == OdeSolver.COLLOCATION:
            if len(self.param_to_optimize) != 0:
                raise RuntimeError("OdeSolver.COLLOCATION cannot be used while optimizing parameters")
            if "external_forces" in nlp:
                raise RuntimeError("COLLOCATION cannot be used with external_forces")
            nlp["dynamics"].append(casadi.integrator("integrator", "collocation", ode, ode_opt))
        elif nlp["ode_solver"] == OdeSolver.CVODES:
            if len(self.param_to_optimize) != 0:
                raise RuntimeError("OdeSolver.CVODES cannot be used while optimizing parameters")
            if "external_forces" in nlp:
                raise RuntimeError("CVODES cannot be used with external_forces")
            nlp["dynamics"].append(casadi.integrator("integrator", "cvodes", ode, ode_opt))

        if len(nlp["dynamics"]) == 1:
            if self.nb_threads > 1:
                nlp["par_dynamics"] = nlp["dynamics"][0].map(nlp["ns"], "thread", self.nb_threads)
            nlp["dynamics"] = nlp["dynamics"] * nlp["ns"]

    def __define_multiple_shooting_nodes_per_phase(self, nlp, idx_phase):
        """
        For each node, puts X_bounds and U_bounds in V_bounds.
        Links X and U with V.
        :param nlp: The non linear problem.
        :param idx_phase: Index of the phase. (integer)
        """
        X = []
        U = []

        nV = nlp["nx"] * (nlp["ns"] + 1) + nlp["nu"] * nlp["ns"]
        V = MX.sym("V_" + str(idx_phase), nV)
        V_bounds = Bounds([0] * nV, [0] * nV, interpolation_type=InterpolationType.CONSTANT)
        V_init = InitialConditions([0] * nV, interpolation_type=InterpolationType.CONSTANT)

        offset = 0
        for k in range(nlp["ns"] + 1):
            X.append(V.nz[offset : offset + nlp["nx"]])
            V_bounds.min[offset : offset + nlp["nx"], 0] = nlp["X_bounds"].min.evaluate_at(shooting_point=k)
            V_bounds.max[offset : offset + nlp["nx"], 0] = nlp["X_bounds"].max.evaluate_at(shooting_point=k)
            V_init.init[offset : offset + nlp["nx"], 0] = nlp["X_init"].init.evaluate_at(shooting_point=k)
            offset += nlp["nx"]

            if k != nlp["ns"]:
                U.append(V.nz[offset : offset + nlp["nu"]])
                V_bounds.min[offset : offset + nlp["nu"], 0] = nlp["U_bounds"].min.evaluate_at(shooting_point=k)
                V_bounds.max[offset : offset + nlp["nu"], 0] = nlp["U_bounds"].max.evaluate_at(shooting_point=k)
                V_init.init[offset : offset + nlp["nu"], 0] = nlp["U_init"].init.evaluate_at(shooting_point=k)
                offset += nlp["nu"]

        V_bounds.check_and_adjust_dimensions(nV, 1)
        V_init.check_and_adjust_dimensions(nV, 1)

        nlp["X"] = X
        nlp["U"] = U
        self.V = vertcat(self.V, V)

        self.V_bounds.concatenate(V_bounds)
        self.V_init.concatenate(V_init)

    def __init_phase_time(self, phase_time, objective_functions, constraints):
        """
        Initializes phase time bounds and guess.
        Defines the objectives for each phase.
        :param phase_time: Phases duration. (list of floats)?
        :param objective_functions: Instance of class ObjectiveFunction.
        :param constraints: Instance of class ConstraintFunction.
        :return: phase_time -> Phases duration. (list) , initial_time_guess -> Initial guess on the duration of the
        phases. (list), time_min -> Minimal bounds on the duration of the phases. (list)  and time_max -> Maximal
        bounds on the duration of the phases. (list)
        """
        if isinstance(phase_time, (int, float)):
            phase_time = [phase_time]
        phase_time = list(phase_time)
        initial_time_guess, time_min, time_max = [], [], []
        has_penalty = self.__define_parameters_phase_time(
            objective_functions, initial_time_guess, phase_time, time_min, time_max
        )
        self.__define_parameters_phase_time(
            constraints, initial_time_guess, phase_time, time_min, time_max, has_penalty=has_penalty
        )
        return phase_time, initial_time_guess, time_min, time_max

    def __define_parameters_phase_time(
        self, penalty_functions, initial_time_guess, phase_time, time_min, time_max, has_penalty=None
    ):
        if has_penalty is None:
            has_penalty = [False] * self.nb_phases

        for i, penalty_functions_phase in enumerate(penalty_functions):
            for pen_fun in penalty_functions_phase:
                if (
                    pen_fun["type"] == Objective.Mayer.MINIMIZE_TIME
                    or pen_fun["type"] == Objective.Lagrange.MINIMIZE_TIME
                    or pen_fun["type"] == Constraint.TIME_CONSTRAINT
                ):
                    if has_penalty[i]:
                        raise RuntimeError("Time constraint/objective cannot declare more than once")
                    has_penalty[i] = True

                    initial_time_guess.append(phase_time[i])
                    phase_time[i] = casadi.MX.sym(f"time_phase_{i}", 1, 1)
                    time_min.append(pen_fun["minimum"] if "minimum" in pen_fun else 0)
                    time_max.append(pen_fun["maximum"] if "maximum" in pen_fun else inf)
        return has_penalty

    def __define_variable_time(self, initial_guess, minimum, maximum):
        """
        For each variable time, sets initial guess and bounds.
        :param initial_guess: The initial values taken from the phase_time vector
        :param minimum: variable time minimums as set by user (default: 0)
        :param maximum: variable time maximums as set by user (default: inf)
        """
        i = 0
        for nlp in self.nlp:
            if isinstance(nlp["tf"], MX):
                time_bounds = Bounds(minimum[i], maximum[i], interpolation_type=InterpolationType.CONSTANT)
                time_init = InitialConditions(initial_guess[i])
                Parameters.add_to_V(self, "time", 1, None, time_bounds, time_init, nlp["tf"])
                i += 1

    def __init_penalty(self, penalties, penalty_type):
        """
        Initializes penalties (objective or constraint).
        :param penalties: Penalties. (dictionary or list of tuples)
        :param penalty_type: Penalty type (Instance of class PenaltyType)
        :return: New penalties. (dictionary)
        """
        if len(penalties) > 0:
            if self.nb_phases == 1:
                if isinstance(penalties, dict):
                    penalties = (penalties,)
                if isinstance(penalties[0], dict):
                    penalties = (penalties,)
            elif isinstance(penalties, (list, tuple)):
                for constraint in penalties:
                    if isinstance(constraint, dict):
                        raise RuntimeError(f"Each phase must declares its {penalty_type} (even if it is empty)")
        return penalties

    def add_objective_function(self, new_objective_function, phase_number=-1):
        self.modify_objective_function(new_objective_function, index_in_phase=-1, phase_number=phase_number)

    def modify_objective_function(self, new_objective_function, index_in_phase, phase_number=-1):
        self._modify_penalty(new_objective_function, index_in_phase, phase_number, "objective_functions", True)

    def add_constraint(self, new_constraint, phase_number=-1):
        self.modify_constraint(new_constraint, index_in_phase=-1, phase_number=phase_number)

    def modify_constraint(self, new_constraint, index_in_phase, phase_number=-1):
        self._modify_penalty(new_constraint, index_in_phase, phase_number, "constraints", True)

<<<<<<< HEAD
    def _modify_penalty(self, new_penalty, index_in_phase, phase_number, penalty_name):
        """
        Modification of a penalty (constraint or objective)
        :param new_penalty: Penalty to keep after the modification.
        :param index_in_phase: Index of the penalty to be modified. (integer)
=======
    def add_parameter_to_optimize(self, new_parameter):
        self.modify_parameter_to_optimize(new_parameter)

    def modify_parameter_to_optimize(self, new_parameter, penalty_idx=-1):
        self._modify_penalty(new_parameter, penalty_idx, -1, "parameters", False)

    def _modify_penalty(self, new_penalty, penalty_idx, phase_number, penalty_name, penalty_in_a_phase):
        """
        Modification of a penalty (constraint or objective)
        :param new_penalty: Penalty to keep after the modification.
        :param penalty_idx: Index of the penalty to be modified. (integer)
>>>>>>> 256d68c7
        :param phase_number: Index of the phase in which the penalty will be modified. (integer)
        :param penalty_name: Name of the penalty to modify. (string)
        """
        if len(self.nlp) == 1:
            phase_number = 0
        else:
            if phase_number < 0 and penalty_in_a_phase:
                raise RuntimeError("phase_number must be specified for multiphase OCP")

        while phase_number >= len(self.original_values[penalty_name]) and penalty_in_a_phase:
            self.original_values[penalty_name].append([])

        if penalty_in_a_phase:
            if penalty_idx < 0:
                self.original_values[penalty_name][phase_number].append(deepcopy(new_penalty))
            else:
                if penalty_idx >= len(self.original_values[penalty_name][phase_number]):
                    raise RuntimeError("It is not possible to modify a penalty when the penalty is not defined")
                self.original_values[penalty_name][phase_number][penalty_idx] = deepcopy(new_penalty)
        else:
            if penalty_idx < 0:
                self.original_values[penalty_name].append(deepcopy(new_penalty))
            else:
                if penalty_idx >= len(self.original_values[penalty_name]):
                    raise RuntimeError("It is not possible to modify a penalty when the penalty is not defined")
                self.original_values[penalty_name][penalty_idx] = deepcopy(new_penalty)

        if penalty_name == "objective_functions":
            ObjectiveFunction.add_or_replace(self, self.nlp[phase_number], new_penalty, penalty_idx)
        elif penalty_name == "constraints":
            ConstraintFunction.add_or_replace(self, self.nlp[phase_number], new_penalty, penalty_idx)
        elif penalty_name == "parameters":
            Parameters.add_or_replace(self, new_penalty, penalty_idx)
        else:
            raise RuntimeError("Unrecognized penalty")

    def add_plot(self, fig_name, update_function, phase_number=-1, **parameters):
        """
        Adds plots to show the result of the optimization
        :param fig_name: Name of the figure (string)
        :param update_function: Function to be plotted. (string) ???
        :param phase_number: Phase to be plotted. (integer)
        """
        if "combine_to" in parameters:
            raise RuntimeError(
                "'combine_to' cannot be specified in add_plot, " "please use same 'fig_name' to combine plots"
            )

        # --- Solve the program --- #
        if len(self.nlp) == 1:
            phase_number = 0
        else:
            if phase_number < 0:
                raise RuntimeError("phase_number must be specified for multiphase OCP")
        nlp = self.nlp[phase_number]
        custom_plot = CustomPlot(update_function, **parameters)

        if fig_name in nlp["plot"]:
            # Make sure we add a unique name in the dict
            custom_plot.combine_to = fig_name

            if fig_name:
                cmp = 0
                while True:
                    plot_name = f"{fig_name}_{cmp}"
                    if plot_name not in nlp["plot"]:
                        break
                    cmp += 1
        else:
            plot_name = fig_name

        nlp["plot"][plot_name] = custom_plot

    def solve(self, solver="ipopt", show_online_optim=False, return_iterations=False, options_ipopt={}, options_acados={}, acados_dir={} ):
        """
        Gives to CasADi states, controls, constraints, sum of all objective functions and theirs bounds.
        Gives others parameters to control how solver works.
        :param solver: Name of the solver to use during the optimization. (string)
        :param show_online_optim: if True, optimization process is graphed in realtime. (bool)
        :param options_ipopt: See Ippot documentation for options. (dictionary)
        :return: Solution of the problem. (dictionary)
        """

        if solver == "acados":
            os.environ["ACADOS_SOURCE_DIR"] = list(acados_dir)[0]
            from acados_template import AcadosOcpSolver

            if return_iterations or show_online_optim:
                raise NotImplementedError("return_iterations and show_online_optim are not implemented yet in acados.")

            if self.nb_phases > 1:
                raise NotImplementedError("more than 1 phase is not implemented yet in acados.")

            acados_ocp = prepare_acados(self)

        if return_iterations and not show_online_optim:
                raise RuntimeError("return_iterations without show_online_optim is not implemented yet.")

        all_J = MX()
        for j_nodes in self.J:
            for j in j_nodes:
                all_J = vertcat(all_J, j)
        for nlp in self.nlp:
            for obj_nodes in nlp["J"]:
                for obj in obj_nodes:
                    all_J = vertcat(all_J, obj)

        all_g = MX()
        all_g_bounds = Bounds(interpolation_type=InterpolationType.CONSTANT)
        for i in range(len(self.g)):
            for j in range(len(self.g[i])):
                all_g = vertcat(all_g, self.g[i][j])
                all_g_bounds.concatenate(self.g_bounds[i][j])
        for nlp in self.nlp:
            for i in range(len(nlp["g"])):
                for j in range(len(nlp["g"][i])):
                    all_g = vertcat(all_g, nlp["g"][i][j])
                    all_g_bounds.concatenate(nlp["g_bounds"][i][j])
        nlp = {"x": self.V, "f": sum1(all_J), "g": all_g}

        options_common = {}
        if show_online_optim:
            options_common["iteration_callback"] = OnlineCallback(self)
            if return_iterations:
                directory = ".__tmp_biorbd_optim"
                file_path = ".__tmp_biorbd_optim/temp_save_iter.bobo"
                os.mkdir(directory)
                if os.path.isfile(file_path):
                    os.remove(file_path)
                with open(file_path, "wb") as file:
                    pickle.dump([], file)

        if solver == "ipopt":
            options = {
                "ipopt.tol": 1e-6,
                "ipopt.max_iter": 1000,
                "ipopt.hessian_approximation": "exact",  # "exact", "limited-memory"
                "ipopt.limited_memory_max_history": 50,
                "ipopt.linear_solver": "mumps",  # "ma57", "ma86", "mumps"
            }
            for key in options_ipopt:
                ipopt_key = key
                if key[:6] != "ipopt.":
                    ipopt_key = "ipopt." + key
                options[ipopt_key] = options_ipopt[key]
            opts = {**options, **options_common}
            solver = casadi.nlpsol('nlpsol', solver, nlp, opts)

        elif solver == "acados":

            acados_ocp.solver_options.qp_solver = 'PARTIAL_CONDENSING_HPIPM'  # FULL_CONDENSING_QPOASES
            acados_ocp.solver_options.hessian_approx = 'GAUSS_NEWTON'
            acados_ocp.solver_options.integrator_type = 'ERK'
            acados_ocp.solver_options.nlp_solver_type = 'SQP'

            acados_ocp.solver_options.nlp_solver_tol_comp = 1e-02
            acados_ocp.solver_options.nlp_solver_tol_eq = 1e-02
            acados_ocp.solver_options.nlp_solver_tol_ineq = 1e-02
            acados_ocp.solver_options.nlp_solver_tol_stat = 1e-02
            acados_ocp.solver_options.sim_method_newton_iter = 5
            acados_ocp.solver_options.sim_method_num_stages = 4
            acados_ocp.solver_options.sim_method_num_steps = 10
            acados_ocp.solver_options.print_level = 1

            for key in options_acados:
                setattr(acados_ocp.solver_options, key, options_acados[key])

            ocp_solver = AcadosOcpSolver(acados_ocp, json_file='acados_ocp.json')
            ocp_solver.solve()
            out={'x': np.array([ocp_solver.get(i, 'x') for i in range(self.nlp[0]['ns'] + 1)]).T,
                 'u' : np.array([ocp_solver.get(i, 'u') for i in range(self.nlp[0]['ns'])]).T,
                 'time_tot' : ocp_solver.get_stats('time_tot')[0],}

            return out

        else:
            raise RuntimeError("Available solvers are: 'ipopt' and 'acados'")


        # Bounds and initial guess
        arg = {
            "lbx": self.V_bounds.min,
            "ubx": self.V_bounds.max,
            "lbg": all_g_bounds.min,
            "ubg": all_g_bounds.max,
            "x0": self.V_init.init,
        }

        # Solve the problem
        out = solver.call(arg)
        out['time_tot'] = solver.stats()['t_wall_total']
        if return_iterations:
            with open(file_path, "rb") as file:
                out = out, pickle.load(file)
                os.remove(file_path)
                os.rmdir(directory)
        return out



    def save(self, sol, file_path, sol_iterations=None):
        """
        :param sol: Solution of the optimization returned by CasADi.
        :param file_path: Path of the file where the solution is saved. (string)
        :param sol_iterations: The solutions for each iteration
        Saves results of the optimization into a .bo file
        """
        _, ext = os.path.splitext(file_path)
        if ext == "":
            file_path = file_path + ".bo"
        elif ext != ".bo":
            raise RuntimeError(f"Incorrect extension({ext}), it should be (.bo) or (.bob) if you use save_get_data.")
        dict = {"ocp_initilializer": self.original_values, "sol": sol, "versions": self.version}
        if sol_iterations != None:
            dict["sol_iterations"] = sol_iterations

        OptimalControlProgram._save_with_pickle(dict, file_path)

    def save_get_data(self, sol, file_path, sol_iterations=None, **parameters):
        _, ext = os.path.splitext(file_path)
        if ext == "":
            file_path = file_path + ".bob"
        elif ext != ".bob":
            raise RuntimeError(f"Incorrect extension({ext}), it should be (.bob) or (.bo) if you use save.")
        dict = {"data": Data.get_data(self, sol["x"], **parameters)}
        if sol_iterations != None:
            get_data_sol_iterations = []
            for iter in sol_iterations:
                get_data_sol_iterations.append(Data.get_data(self, iter, **parameters))
            dict["sol_iterations"] = get_data_sol_iterations

        OptimalControlProgram._save_with_pickle(dict, file_path)

    @staticmethod
    def _save_with_pickle(dict, file_path):
        dir, _ = os.path.split(file_path)
        if dir != "" and not os.path.isdir(dir):
            os.makedirs(dir)

        with open(file_path, "wb") as file:
            pickle.dump(dict, file)

    @staticmethod
    def load(file_path):
        """
        Loads results of a previous optimization from a .bo file
        :param file_path: Path of the file where the solution is saved. (string)
        :return: ocp -> Optimal control program. (instance of OptimalControlProgram class) and
        sol -> Solution of the optimization. (dictionary)
        """
        with open(file_path, "rb") as file:
            data = pickle.load(file)
            ocp = OptimalControlProgram(**data["ocp_initilializer"])
            for key in data["versions"].keys():
                if data["versions"][key] != ocp.version[key]:
                    raise RuntimeError(
                        f"Version of {key} from file ({data['versions'][key]}) is not the same as the "
                        f"installed version ({ocp.version[key]})"
                    )
            out = [ocp, data["sol"]]
            if "sol_iterations" in data.keys():
                out.append(data["sol_iterations"])
        return out

    @staticmethod
    def read_information(file_path):
        with open(file_path, "rb") as file:
            data = pickle.load(file)
            original_values = data["ocp_initilializer"]
            print("****************************** Informations ******************************")
            for key in original_values.keys():
                if key not in [
                    "X_init",
                    "U_init",
                    "X_bounds",
                    "U_bounds",
                ]:
                    print(f"{key} : ")
                    OptimalControlProgram._deep_print(original_values[key])
                    print("")

    @staticmethod
    def _deep_print(elem, label=""):
        if isinstance(elem, (list, tuple)):
            for k in range(len(elem)):
                OptimalControlProgram._deep_print(elem[k])
                if k != len(elem) - 1:
                    print("")
        elif isinstance(elem, dict):
            for key in elem.keys():
                OptimalControlProgram._deep_print(elem[key], label=key)
        else:
            if label == "":
                print(f"   {elem}")
            else:
                print(f"   [{label}] = {elem}")<|MERGE_RESOLUTION|>--- conflicted
+++ resolved
@@ -13,16 +13,11 @@
 from .enums import OdeSolver
 from .integrator import RK4
 from .mapping import BidirectionalMapping
-<<<<<<< HEAD
-from .objective_functions import Objective, ObjectiveFunction
-from .path_conditions import Bounds, InitialConditions, InterpolationType
-=======
 from .path_conditions import Bounds, InitialConditions, InterpolationType
 from .constraints import ConstraintFunction, Constraint
 from .continuity import ContinuityFunctions, StateTransitionFunctions
 from .objective_functions import Objective, ObjectiveFunction
 from .parameters import Parameters
->>>>>>> 256d68c7
 from .plot import OnlineCallback, CustomPlot
 from .variable_optimization import Data
 from .acados_interface import *
@@ -82,13 +77,8 @@
         :param q_dot_mapping: Generalized coordinates velocity states mapping. (Instance of class Mapping)
         :param tau_mapping: Torque controls mapping. (Instance of class Mapping)
         :param plot_mappings: Plot mapping. (Instance of class Mapping)
-<<<<<<< HEAD
-        :param is_cyclic_objective: If True, the objective is to get cyclic motion. (bool)
-        :param is_cyclic_constraint: If True, end point is constrained to be continue with first point. (bool)
-=======
         :param state_transitions: State transitions (as a constraint, or an objective if there is a weight higher
         than zero)
->>>>>>> 256d68c7
         :param nb_threads: Number of threads used for the resolution of the problem. Default: not parallelized (integer)
         """
 
@@ -456,13 +446,6 @@
     def modify_constraint(self, new_constraint, index_in_phase, phase_number=-1):
         self._modify_penalty(new_constraint, index_in_phase, phase_number, "constraints", True)
 
-<<<<<<< HEAD
-    def _modify_penalty(self, new_penalty, index_in_phase, phase_number, penalty_name):
-        """
-        Modification of a penalty (constraint or objective)
-        :param new_penalty: Penalty to keep after the modification.
-        :param index_in_phase: Index of the penalty to be modified. (integer)
-=======
     def add_parameter_to_optimize(self, new_parameter):
         self.modify_parameter_to_optimize(new_parameter)
 
@@ -474,7 +457,6 @@
         Modification of a penalty (constraint or objective)
         :param new_penalty: Penalty to keep after the modification.
         :param penalty_idx: Index of the penalty to be modified. (integer)
->>>>>>> 256d68c7
         :param phase_number: Index of the phase in which the penalty will be modified. (integer)
         :param penalty_name: Name of the penalty to modify. (string)
         """
