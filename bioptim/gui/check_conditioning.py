--- conflicted
+++ resolved
@@ -66,14 +66,10 @@
                 nlp.controls.node_index = node_index
                 nlp.stochastic_variables.node_index = node_index
                 time = ocp.node_time(phase_idx=nlp.phase_idx, node_idx=node_index)
-
                 for axis in range(
                     0,
                     constraints.function[node_index](
-<<<<<<< HEAD
                         time,
-=======
->>>>>>> 2f1e6e5e
                         nlp.states.cx_start,
                         nlp.controls.cx_start,
                         nlp.parameters.cx,
@@ -98,6 +94,7 @@
                             vertcat_obj,
                         )
                     )
+
 
             jacobian_cas = vcat(list_constraints).T
 
@@ -148,14 +145,8 @@
             param_init = param_init.reshape((param_init.size, 1))
             s_init = s_init.reshape((s_init.size, 1))
 
-<<<<<<< HEAD
-            jacobian_matrix = np.array(jac_func(np.vstack((time_init, x_init, u_init, param_init, s_init))))
-=======
-            vector_init = np.vstack((x_init, u_init, param_init, s_init))
-
+            vector_init = np.vstack((time_init, x_init, u_init, param_init, s_init))
             jacobian_matrix = np.array(jac_func(vector_init))
->>>>>>> 2f1e6e5e
-
             jacobian_list.append(jacobian_matrix)
 
             # calculate jacobian rank
@@ -180,10 +171,7 @@
                 for axis in range(
                     0,
                     constraints.function[node_index](
-<<<<<<< HEAD
                         nlp.time_cx,
-=======
->>>>>>> 2f1e6e5e
                         nlp.states.cx_start,
                         nlp.controls.cx_start,
                         nlp.parameters.cx,
@@ -192,18 +180,12 @@
                 ):
                     # find all equality constraints
                     if constraints.bounds.min[axis][0] == constraints.bounds.max[axis][0]:
-                        vertcat_obj = vertcat(*nlp.X_scaled, *nlp.U_scaled)
+                        vertcat_obj = vertcat([], *nlp.X_scaled, *nlp.U_scaled)  # time, states, controls
                         if nlp.parameters.shape == 0:
-<<<<<<< HEAD
-                            vertcat_obj = vertcat([], *nlp.X_scaled, *nlp.U_scaled, nlp.parameters.cx, *nlp.S_scaled)
-                        else:
-                            vertcat_obj = vertcat([], *nlp.X_scaled, *nlp.U_scaled, *[nlp.parameters.cx, *nlp.S_scaled])
-=======
                             vertcat_obj = vertcat(vertcat_obj, nlp.parameters.cx)
                         else:
                             vertcat_obj = vertcat(vertcat_obj, *[nlp.parameters.cx])
                         vertcat_obj = vertcat(vertcat_obj, *nlp.S_scaled)
->>>>>>> 2f1e6e5e
 
                         hessian_cas = hessian(
                             constraints.function[node_index](
@@ -224,15 +206,8 @@
                             [hessian_cas],
                         )
 
-<<<<<<< HEAD
-                        hessian_matrix = np.array(hes_func(np.vstack((time_init, x_init, u_init, param_init, s_init))))
-=======
-                        vector_init = np.vstack((x_init, u_init, param_init, s_init))
-
+                        vector_init = np.vstack((time_init, x_init, u_init, param_init, s_init))
                         hessian_matrix = np.array(hes_func(vector_init))
->>>>>>> 2f1e6e5e
-
-                        # append hessian list
                         list_hessian.append(hessian_matrix)
 
             tick_labels_list.append(tick_labels)
@@ -436,19 +411,13 @@
                     objective += p[i] ** 2
 
             # create function to build the hessian
-            vertcat_obj = vertcat(*nlp.X_scaled, *nlp.U_scaled)
+            vertcat_obj = vertcat([], *nlp.X_scaled, *nlp.U_scaled)  # time, states, controls
             if nlp.parameters.shape == 0:
-<<<<<<< HEAD
-                vertcat_obj = vertcat([], *nlp.X_scaled, *nlp.U_scaled, nlp.parameters.cx, *nlp.S_scaled)
-            else:
-                vertcat_obj = vertcat([], *nlp.X_scaled, *nlp.U_scaled, *[nlp.parameters.cx], *nlp.S_scaled)
-=======
                 vertcat_obj = vertcat(vertcat_obj, nlp.parameters.cx)
             else:
                 vertcat_obj = vertcat(vertcat_obj, *[nlp.parameters.cx])
             if vertcat(*nlp.S_scaled).shape[0] > 0:
                 vertcat_obj = vertcat(vertcat_obj, *nlp.S_scaled)
->>>>>>> 2f1e6e5e
 
             hessian_cas = hessian(objective, vertcat_obj)[0]
 
@@ -492,13 +461,9 @@
             u_init = u_init.reshape((u_init.size, 1))
             param_init = param_init.reshape((param_init.size, 1))
             s_init = s_init.reshape((s_init.size, 1))
-            vector_init = np.vstack((x_init, u_init, param_init, s_init))
-
-<<<<<<< HEAD
-            hessian_obj_matrix = np.array(hes_func(np.vstack((time_init, x_init, u_init, param_init, s_init))))
-=======
+            vector_init = np.vstack((time_init, x_init, u_init, param_init, s_init))
+
             hessian_obj_matrix = np.array(hes_func(vector_init))
->>>>>>> 2f1e6e5e
             hessian_obj_list.append(hessian_obj_matrix)
 
         # Convexity checking (positive semi-definite hessian)
