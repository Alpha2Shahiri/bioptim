from typing import Callable, Any
from casadi import DM, horzcat, MX_eye, jacobian, Function, MX, vertcat
from numpy import sqrt

from .constraints import PenaltyOption
from .objective_functions import ObjectiveFunction
from ..limits.penalty import PenaltyFunctionAbstract, PenaltyController
from ..misc.enums import Node, PenaltyType
from ..misc.fcn_enum import FcnEnum
from ..misc.options import UniquePerPhaseOptionList
from ..misc.mapping import BiMapping


class MultinodePenalty(PenaltyOption):
    """
    A placeholder for a multinode constraints

    Attributes
    ----------
    weight: float
        The weight of the cost function
    quadratic: bool
        If the objective function is quadratic
    nodes_phase: tuple[int, ...]
        The index of the phase for the corresponding node in nodes
    nodes: tuple[int | Node, ...]
        The nodes on which the penalty will be computed on
    dt: float
        The delta time
    node_idx: int
        The index of the node in nlp pre
    multinode_penalty: Callable | Any
        The nature of the cost function is the binode penalty
    penalty_type: PenaltyType
        If the penalty is from the user or from bioptim (implicit or internal)
    """

    def __init__(
        self,
        _multinode_penalty_fcn: Any | type,
        nodes: tuple[int | Node, ...],
        nodes_phase: tuple[int, ...],
        multinode_penalty: Any | Callable = None,
        custom_function: Callable = None,
        **params: Any,
    ):
        if not isinstance(multinode_penalty, _multinode_penalty_fcn):
            custom_function = multinode_penalty
            multinode_penalty = _multinode_penalty_fcn.CUSTOM

        super(MultinodePenalty, self).__init__(penalty=multinode_penalty, custom_function=custom_function, **params)

        for node in nodes:
            if node not in (Node.START, Node.MID, Node.PENULTIMATE, Node.END):
                if not isinstance(node, int):
                    raise ValueError(
                        "Multinode penalties only works with Node.START, Node.MID, "
                        "Node.PENULTIMATE, Node.END or a node index (int)."
                    )
        for phase in nodes_phase:
            if not isinstance(phase, int):
                raise ValueError("nodes_phase should be all positive integers corresponding to the phase index")

        if len(nodes) != len(nodes_phase):
            raise ValueError("Each of the nodes must have a corresponding nodes_phase")

        self.multinode_penalty = True

        self.nodes_phase = nodes_phase
        self.nodes = nodes
        self.node = Node.MULTINODES
        self.dt = 1
        self.node_idx = [0]
        self.all_nodes_index = []  # This is filled when nodes are collapsed as actual time indices
        self.penalty_type = PenaltyType.INTERNAL

    def _get_pool_to_add_penalty(self, ocp, nlp):
        raise NotImplementedError("This is an abstract method and should be implemented by child")

    def _add_penalty_to_pool(self, controller: list[PenaltyController, PenaltyController]):
        if not isinstance(controller, (list, tuple)):
            raise RuntimeError(
                "_add_penalty for multinode_penalty function was called without a list while it should not"
            )

        ocp = controller[0].ocp
        nlp = controller[0].get_nlp
        pool = self._get_pool_to_add_penalty(ocp, nlp)
        pool[self.list_index] = self

    def ensure_penalty_sanity(self, ocp, nlp):
        pool = self._get_pool_to_add_penalty(ocp, nlp)

        if self.list_index < 0:
            for i, j in enumerate(pool):
                if not j:
                    self.list_index = i
                    return
            else:
                pool.append([])
                self.list_index = len(pool) - 1
        else:
            while self.list_index >= len(pool):
                pool.append([])
            pool[self.list_index] = []


class MultinodePenaltyFunctions(PenaltyFunctionAbstract):
    """
    Internal implementation of the phase transitions
    """

    class Functions:
        """
        Implementation of all the Multinode Constraint
        """

        @staticmethod
        def states_equality(
            penalty,
            controllers: list[PenaltyController, ...],
            key: str = "all",
            states_mapping: list[BiMapping, ...] = None,
        ):
            """
            The most common continuity function, that is state before equals state after

            Parameters
            ----------
            penalty : MultinodePenalty
                A reference to the penalty
            controllers: list
                The penalty node elements
            states_mapping: list
                A list of the mapping for the states between nodes. It should provide a mapping between 0 and i, where
                the first (0) link the controllers[0].state to a number of values using to_second. Thereafter, the
                to_first is used sequentially for all the controllers (meaning controllers[1] uses the
                states_mapping[0].to_first. Therefore, the dimension of the states_mapping
                should be 'len(controllers) - 1'

            Returns
            -------
            The difference between the state after and before
            """

            MultinodePenaltyFunctions.Functions._prepare_controller_cx(controllers)
            states_mapping = MultinodePenaltyFunctions.Functions._prepare_states_mapping(controllers, states_mapping)

            ctrl_0 = controllers[0]
            states_0 = states_mapping[0].to_second.map(ctrl_0.states[key].cx)
            out = ctrl_0.cx.zeros(states_0.shape)
            for i in range(1, len(controllers)):
                ctrl_i = controllers[i]
                states_i = states_mapping[i - 1].to_first.map(ctrl_i.states[key].cx)

                if states_0.shape != states_i.shape:
                    raise RuntimeError(
                        f"Continuity can't be established since the number of x to be matched is {states_0.shape} in "
                        f"the pre-transition phase and {states_i.shape} post-transition phase. Please use a custom "
                        f"transition or supply states_mapping"
                    )

                out += states_0 - states_i

            return out

        @staticmethod
        def controls_equality(penalty, controllers: list[PenaltyController, ...], key: str = "all"):
            """
            The controls before equals controls after

            Parameters
            ----------
            penalty : MultinodePenalty
                A reference to the penalty
            controllers: list[PenaltyController, ...]
                    The penalty node elements

            Returns
            -------
            The difference between the controls after and before
            """

            MultinodePenaltyFunctions.Functions._prepare_controller_cx(controllers)

            ctrl_0 = controllers[0]
            controls_0 = ctrl_0.controls[key].cx
            out = ctrl_0.cx.zeros(controls_0.shape)
            for i in range(1, len(controllers)):
                ctrl_i = controllers[i]
                controls_i = ctrl_i.controls[key].cx

                if controls_0.shape != controls_i.shape:
                    raise RuntimeError(
                        f"Continuity can't be established since the number of x to be matched is {controls_0.shape} in "
                        f"the pre-transition phase and {controls_i.shape} post phase. Please use a custom "
                        f"multi_node"
                    )

                out += controls_0 - controls_i

            return out

        @staticmethod
        def com_equality(penalty, controllers: list[PenaltyController, ...]):
            """
            The centers of mass are equals for the specified phases and the specified nodes

            Parameters
            ----------
            penalty : MultinodePenalty
                A reference to the penalty
            controllers: list[PenaltyController, ...]
                    The penalty node elements

            Returns
            -------
            The difference between the state after and before
            """

            MultinodePenaltyFunctions.Functions._prepare_controller_cx(controllers)

            com_0 = controllers[0].model.center_of_mass(controllers[0].states["q"].cx)

            out = controllers[0].cx.zeros((3, 1))
            for i in range(1, len(controllers)):
                com_i = controllers[i].model.center_of_mass(controllers[i].states["q"].cx)
                out += com_0 - com_i

            return out

        @staticmethod
        def com_velocity_equality(penalty, controllers: list[PenaltyController, ...]):
            """
            The centers of mass velocity are equals for the specified phases and the specified nodes

            Parameters
            ----------
            penalty : MultinodePenalty
                A reference to the penalty
            controllers: list[PenaltyController, ...]
                    The penalty node elements

            Returns
            -------
            The difference between the state after and before
            """

            MultinodePenaltyFunctions.Functions._prepare_controller_cx(controllers)

            com_dot_0 = controllers[0].model.center_of_mass_velocity(
                controllers[0].states["q"].cx, controllers[0].states["qdot"].cx
            )

            out = controllers[0].cx.zeros((3, 1))
            for i in range(1, len(controllers)):
                com_dot_i = controllers[i].model.center_of_mass_velocity(
                    controllers[i].states["q"].cx, controllers[i].states["qdot"].cx
                )
                out += com_dot_0 - com_dot_i

            return out

        @staticmethod
        def time_equality(penalty, controllers: list[PenaltyController, PenaltyController]):
            """
            The duration of one phase must be the same as the duration of another phase

            Parameters
            ----------
            penalty : MultinodePenalty
                A reference to the phase penalty
            controllers: list[PenaltyController, PenaltyController]
                    The penalty node elements

            Returns
            -------
            The difference between the duration of the phases
            """

            MultinodePenaltyFunctions.Functions._prepare_controller_cx(controllers)

            def get_time_parameter_idx(controller: PenaltyController, i_phase):
                time_idx = None
                for i in range(controller.parameters.cx.shape[0]):
                    param_name = controller.parameters.cx[i].name()
                    if param_name == "time_phase_" + str(controller.phase_idx):
                        time_idx = controller.phase_idx
                if time_idx is None:
                    raise RuntimeError(
                        f"Time penalty can't be established since the {i_phase}th phase has no time parameter. "
                        f"\nTime parameter can be added with : "
                        f"\nobjective_functions.add(ObjectiveFcn.[Mayer or Lagrange].MINIMIZE_TIME) or "
                        f"\nwith constraints.add(ConstraintFcn.TIME_CONSTRAINT)."
                    )
                return time_idx

            time_idx = [get_time_parameter_idx(controller, i) for i, controller in enumerate(controllers)]

            time_0 = controllers[0].parameters.cx[time_idx[0]]
            out = controllers[0].cx.zeros((1, 1))
            for i in range(1, len(controllers)):
                time_i = controllers[i].parameters.cx[time_idx[i]]
                out += time_0 - time_i

            return out

        @staticmethod
        def stochastic_helper_matrix_explicit(
            penalty,
            controllers: list[PenaltyController, PenaltyController],
            dynamics: Callable,
            motor_noise_magnitude: DM,
            sensory_noise_magnitude: DM,
        ):
            """
            This functions constrain the helper matrix to its actual value as in Gillis 2013.
            It is explained in more details here: https://doi.org/10.1109/CDC.2013.6761121
            0 = df/dz - dg/dz @ M
            Note that here, we assume that the only z (collocation states) is the next interval states, therefore M is
            not computed at the same node as the other values.
            TODO: Charbie -> This implementation is only true for Trapezoidal, should generalize for collocations

            Parameters
            ----------
            penalty : MultinodePenalty
                A reference to the phase penalty
            controllers: list[PenaltyController, PenaltyController]
                    The penalty node elements
            dynamics: Callable
                The states dynamics function
            motor_noise_magnitude: DM
                The magnitude of the motor noise
            sensory_noise_magnitude: DM
                The magnitude of the sensory noise
            """
            if controllers[0].phase_idx != controllers[1].phase_idx:
                raise RuntimeError("For this constraint to make sens, the two nodes must belong to the same phase.")

            dt = controllers[0].tf / controllers[0].ns

            motor_noise = MX.sym("motor_noise", motor_noise_magnitude.shape[0], 1)
            sensory_noise = MX.sym("sensory_noise", sensory_noise_magnitude.shape[0], 1)

            # TODO: Charbie -> This is only True for not mapped variables (have to think on how to generalize it)
            nx = controllers[0].states.cx_start.shape[0]

            M_matrix = (
                controllers[0]
                .stochastic_variables["m"]
                .reshape_to_matrix(controllers[0].stochastic_variables, nx, nx, Node.START, "m")
            )

            dx = dynamics(
                controllers[0].time.cx_start,
                controllers[0].states.cx_start,
                controllers[0].controls.cx_start,
                controllers[0].parameters.cx_start,
                controllers[0].stochastic_variables.cx_start,
                controllers[0].get_nlp,
                motor_noise,
                sensory_noise,
                with_gains=True,
            )

            DdZ_DX_fun = Function(
                "DdZ_DX_fun",
                [
                    controllers[0].time.cx_start,
                    controllers[0].states.cx_start,
                    controllers[0].controls.cx_start,
                    controllers[0].parameters.cx_start,
                    controllers[0].stochastic_variables.cx_start,
                    motor_noise,
                    sensory_noise,
                ],
                [jacobian(dx.dxdt, controllers[0].states.cx_start)],
            )

            DdZ_DX = DdZ_DX_fun(
                controllers[1].time.cx_start,
                controllers[1].states.cx_start,
                controllers[1].controls.cx_start,
                controllers[1].parameters.cx_start,
                controllers[1].stochastic_variables.cx_start,
                motor_noise_magnitude,
                sensory_noise_magnitude,
            )

            DG_DZ = MX_eye(DdZ_DX.shape[0]) - DdZ_DX * dt / 2

            val = M_matrix @ DG_DZ - MX_eye(nx)

            out_vector = controllers[0].stochastic_variables["m"].reshape_to_vector(val)
            return out_vector

        @staticmethod
        def stochastic_helper_matrix_implicit(
            penalty,
            controllers: list[PenaltyController, PenaltyController],
        ):
            """
            This functions constrain the helper matrix to its actual value as in Gillis 2013.
            It is explained in more details here: https://doi.org/10.1109/CDC.2013.6761121
            0 = df/dz - dg/dz @ M
            Note that here, we assume that the only z (collocation states) is the next interval states, therefore M is
            not computed at the same node as the other values.
            TODO: Charbie -> This implementation is only true for Trapezoidal, should generalize for collocations

            Parameters
            ----------
            penalty : MultinodePenalty
                A reference to the phase penalty
            controllers: list[PenaltyController, PenaltyController]
                    The penalty node elements
            dynamics: Callable
                The states dynamics function
            motor_noise_magnitude: DM
                The magnitude of the motor noise
            sensory_noise_magnitude: DM
                The magnitude of the sensory noise
            """
            if controllers[0].phase_idx != controllers[1].phase_idx:
                raise RuntimeError("For this constraint to make sens, the two nodes must belong to the same phase.")

            dt = controllers[0].tf / controllers[0].ns

            # TODO: Charbie -> This is only True for x=[q, qdot], u=[tau] (have to think on how to generalize it)
            nu = len(controllers[0].get_nlp.variable_mappings["tau"].to_first.map_idx)
            m_matrix = (
                controllers[0]
                .stochastic_variables["m"]
                .reshape_to_matrix(controllers[0].stochastic_variables, 2 * nu, 2 * nu, Node.START, "m")
            )
            a_plus_matrix = (
                controllers[1]
                .stochastic_variables["a"]
                .reshape_to_matrix(controllers[1].stochastic_variables, 2 * nu, 2 * nu, Node.START, "a")
            )

            DG_DZ = MX_eye(a_plus_matrix.shape[0]) - a_plus_matrix * dt / 2

            val = m_matrix @ DG_DZ - MX_eye(2 * nu)

            out_vector = controllers[0].stochastic_variables["m"].reshape_to_vector(val)
            return out_vector

        @staticmethod
        def stochastic_covariance_matrix_continuity_implicit(
            penalty,
            controllers: list[PenaltyController, PenaltyController],
            motor_noise_magnitude: DM,
            sensory_noise_magnitude: DM,
        ):
            """
            This functions constrain the covariance matrix to its actual value as in Gillis 2013.
            It is explained in more details here: https://doi.org/10.1109/CDC.2013.6761121
            P_k+1 = M_k @ (dg/dx @ P @ dg/dx + dg/dw @ sigma_w @ dg/dw) @ M_k
            """

            # TODO: Charbie -> This is only True for x=[q, qdot], u=[tau] (have to think on how to generalize it)
            nu = len(controllers[0].get_nlp.variable_mappings["tau"].to_first.map_idx)

            cov_matrix = (
                controllers[0]
                .stochastic_variables["cov"]
                .reshape_to_matrix(controllers[0].stochastic_variables, 2 * nu, 2 * nu, Node.START, "cov")
            )
            cov_matrix_next = (
                controllers[1]
                .stochastic_variables["cov"]
                .reshape_to_matrix(controllers[1].stochastic_variables, 2 * nu, 2 * nu, Node.START, "cov")
            )
            a_matrix = (
                controllers[0]
                .stochastic_variables["a"]
                .reshape_to_matrix(controllers[0].stochastic_variables, 2 * nu, 2 * nu, Node.START, "a")
            )
            c_matrix = (
                controllers[0]
                .stochastic_variables["c"]
                .reshape_to_matrix(controllers[0].stochastic_variables, 2 * nu, 3 * nu, Node.START, "c")
            )
            m_matrix = (
                controllers[0]
                .stochastic_variables["m"]
                .reshape_to_matrix(controllers[0].stochastic_variables, 2 * nu, 2 * nu, Node.START, "m")
            )

            sigma_w = vertcat(sensory_noise_magnitude, motor_noise_magnitude)
            dt = controllers[0].tf / controllers[0].ns
            dg_dw = -dt * c_matrix
            dg_dx = -MX_eye(a_matrix.shape[0]) - dt / 2 * a_matrix

            cov_next_computed = m_matrix @ (dg_dx @ cov_matrix @ dg_dx.T + dg_dw @ sigma_w @ dg_dw.T) @ m_matrix.T
            cov_implicit_deffect = cov_next_computed - cov_matrix_next

            out_vector = controllers[0].integrated_values["cov"].reshape_to_vector(cov_implicit_deffect)
            return out_vector

        @staticmethod
        def stochastic_dg_dw_implicit(
            penalty,
            controllers: list[PenaltyController],
            dynamics: Callable,
            motor_noise_magnitude: DM,
            sensory_noise_magnitude: DM,
        ):
            """
            This function constrains the stochastic matrix C to its actual value which is
            A = dG/dw
            TODO: Charbie -> This is only true for trapezoidal integration
            """
            dt = controllers[0].tf / controllers[0].ns

            nb_root = controllers[0].model.nb_root
            # TODO: Charbie -> This is only True for x=[q, qdot], u=[tau] (have to think on how to generalize it)
            nu = len(controllers[0].get_nlp.variable_mappings["tau"].to_first.map_idx)

            c_matrix = (
                controllers[0]
                .stochastic_variables["c"]
                .reshape_to_matrix(controllers[0].stochastic_variables, 2 * nu, 3 * nu, Node.START, "c")
            )

            q_root = MX.sym("q_root", nb_root, 1)
            q_joints = MX.sym("q_joints", nu, 1)
            qdot_root = MX.sym("qdot_root", nb_root, 1)
            qdot_joints = MX.sym("qdot_joints", nu, 1)
            tau_joints = MX.sym("tau_joints", nu, 1)
            parameters_sym = MX.sym("params", controllers[0].parameters.shape)
            stochastic_sym = MX.sym("stochastic_sym", controllers[0].stochastic_variables.shape)
            motor_noise = MX.sym("motor_noise", motor_noise_magnitude.shape[0], 1)
            sensory_noise = MX.sym("sensory_noise", sensory_noise_magnitude.shape[0], 1)

            dx = dynamics(
<<<<<<< HEAD
                controllers[0].time.cx_start,
                vertcat(q_root, q_joints, qdot_root, qdot_joints),
                controllers[0].controls.cx_start,
                controllers[0].parameters.cx_start,
                controllers[0].stochastic_variables.cx_start,
=======
                vertcat(q_root, q_joints, qdot_root, qdot_joints),  # States
                tau_joints,  # Controls
                parameters_sym,  # Parameters
                stochastic_sym,  # Stochastic variables
>>>>>>> f66fbf9a
                controllers[0].get_nlp,
                motor_noise,
                sensory_noise,
                with_gains=True,
            )

            non_root_index = list(range(nb_root, nb_root + nu)) + list(
                range(nb_root + nu + nb_root, nb_root + nu + nb_root + nu)
            )

            DF_DW_fun = Function(
                "DF_DW_fun",
                [
                    controllers[0].time.cx_start,
                    q_root,
                    q_joints,
                    qdot_root,
                    qdot_joints,
                    tau_joints,
                    parameters_sym,
                    stochastic_sym,
                    motor_noise,
                    sensory_noise,
                ],
                [jacobian(dx.dxdt[non_root_index], vertcat(motor_noise, sensory_noise))],
            )

            DF_DW = DF_DW_fun(
                controllers[0].time.cx_start,
                controllers[0].states["q"].cx_start[:nb_root],
                controllers[0].states["q"].cx_start[nb_root:],
                controllers[0].states["qdot"].cx_start[:nb_root],
                controllers[0].states["qdot"].cx_start[nb_root:],
                controllers[0].controls["tau"].cx_start,
                controllers[0].parameters.cx_start,
                controllers[0].stochastic_variables.cx_start,
                motor_noise_magnitude,
                sensory_noise_magnitude,
            )
            DF_DW_plus = DF_DW_fun(
                controllers[1].time.cx_start,
                controllers[1].states["q"].cx_start[:nb_root],
                controllers[1].states["q"].cx_start[nb_root:],
                controllers[1].states["qdot"].cx_start[:nb_root],
                controllers[1].states["qdot"].cx_start[nb_root:],
                controllers[1].controls.cx_start,
                controllers[1].parameters.cx_start,
                controllers[1].stochastic_variables.cx_start,
                motor_noise_magnitude,
                sensory_noise_magnitude,
            )

            out = c_matrix - (-(DF_DW + DF_DW_plus) / 2 * dt)

            out_vector = controllers[0].stochastic_variables["c"].reshape_to_vector(out)
            return out_vector

        @staticmethod
        def custom(penalty, controllers: list[PenaltyController, PenaltyController], **extra_params):
            """
            Calls the custom transition function provided by the user

            Parameters
            ----------
            penalty: MultinodePenalty
                A reference to the penalty
            controllers: list[PenaltyController, PenaltyController]
                    The penalty node elements

            Returns
            -------
            The expected difference between the last and first node provided by the user
            """

            MultinodePenaltyFunctions.Functions._prepare_controller_cx(controllers)
            return penalty.custom_function(controllers, **extra_params)

        @staticmethod
        def _prepare_controller_cx(controllers: list[PenaltyController, ...]):
            """
            Prepare the current_cx_to_get for each of the controller. Basically it finds if this penalty as more than
            one usage. If it does, it increments a counter of the cx used, up to the maximum. On assume_phase_dynamics
            being False, this is useless, as all the penalties uses cx_start.
            """
            existing_phases = []
            for controller in controllers:
                controller.cx_index_to_get = sum([i == controller.phase_idx for i in existing_phases])
                existing_phases.append(controller.phase_idx)

        @staticmethod
        def _prepare_states_mapping(controllers: list[PenaltyController, ...], states_mapping: list[BiMapping, ...]):
            """
            Prepare a new state_mappings if None is sent. Otherwise, it simply returns the current states_mapping

            Parameters
            ----------
            controllers: list
                The penalty node elements
            states_mapping: list
                A list of the mapping for the states between nodes. It should provide a mapping between 0 and i, where
                the first (0) link the controllers[0].state to a number of values using to_second. Thereafter, the
                to_first is used sequentially for all the controllers (meaning controllers[1] uses the
                states_mapping[0].to_first. Therefore, the dimension of the states_mapping
                should be 'len(controllers) - 1'
            """

            if states_mapping is None:
                states_mapping = []
                for controller in controllers:
                    states_mapping.append(BiMapping(range(controller.states.shape), range(controller.states.shape)))
            else:
                if not isinstance(states_mapping, (list, tuple)) and len(controllers) == 2:
                    states_mapping = [states_mapping]

            return states_mapping


class MultinodePenaltyFcn(FcnEnum):
    """
    Selection of valid multinode penalty functions
    """

    STATES_EQUALITY = (MultinodePenaltyFunctions.Functions.states_equality,)
    CONTROLS_EQUALITY = (MultinodePenaltyFunctions.Functions.controls_equality,)
    CUSTOM = (MultinodePenaltyFunctions.Functions.custom,)
    COM_EQUALITY = (MultinodePenaltyFunctions.Functions.com_equality,)
    COM_VELOCITY_EQUALITY = (MultinodePenaltyFunctions.Functions.com_velocity_equality,)
    TIME_CONSTRAINT = (MultinodePenaltyFunctions.Functions.time_equality,)

    @staticmethod
    def get_type():
        """
        Returns the type of the penalty
        """

        return MultinodePenaltyFunctions


class MultinodePenaltyList(UniquePerPhaseOptionList):
    """
    A list of Multtnode penalty

    Methods
    -------
    add(self, transition: Callable | PhaseTransitionFcn, phase: int = -1, **extra_arguments)
        Add a new MultinodePenalty to the list
    print(self)
        Print the MultinodeConstraintList to the console
    prepare_multinode_penalties(self, ocp) -> list
        Configure all the multinode penalties and put them in a list
    """

    def print(self):
        raise NotImplementedError("Print is not implemented for MultinodePenaltyList")

    def add(
        self,
        multinode_penalty: Any,
        option_type: type = None,
        _multinode_penalty_fcn: type | Any = None,
        **extra_arguments: Any,
    ):
        """
        Add a new MultinodePenalty to the list

        Parameters
        ----------
        multinode_penalty: Callable | MultinodePenaltyFcn
            The chosen phase transition
        option_type
             If the option is MultinodeConstraints
        _multinode_penalty_fcn:
            This is for the hack. We must know which kind of MultinodePenaltyFcn we are currently dealing with
        extra_arguments: dict
            Any parameters to pass to Constraint
        """

        if not isinstance(multinode_penalty, _multinode_penalty_fcn):
            extra_arguments["custom_function"] = multinode_penalty
            multinode_penalty = _multinode_penalty_fcn.CUSTOM

        if "phase" in extra_arguments.keys():
            phase = extra_arguments["phase"]
            del extra_arguments["phase"]
        else:
            phase = -1

        super(MultinodePenaltyList, self)._add(
            option_type=option_type, multinode_penalty=multinode_penalty, phase=phase, **extra_arguments
        )

    def add_or_replace_to_penalty_pool(self, ocp):
        """
        Configure all the multinode penalties and put them in a list

        Parameters
        ----------
        ocp: OptimalControlProgram
            A reference to the ocp

        Returns
        -------
        The list of all the multinode penalties prepared
        """

        for mnc in self:
            for phase in mnc.nodes_phase:
                if phase < 0 or phase >= ocp.n_phases:
                    raise ValueError("nodes_phase of the multinode_penalty must be between 0 and number of phases")

            node_names = [
                f"Phase {phase} node {node.name if isinstance(node, Node) else node}, "
                for node, phase in zip(mnc.nodes, mnc.nodes_phase)
            ]
            mnc.name = "".join(("Multinode: ", *node_names))[:-2]

            if mnc.weight:
                mnc.base = ObjectiveFunction.MayerFunction

            # TODO this only adds, it does not replace
            mnc.list_index = -1
            mnc.add_or_replace_to_penalty_pool(ocp, ocp.nlp[mnc.nodes_phase[0]])<|MERGE_RESOLUTION|>--- conflicted
+++ resolved
@@ -534,18 +534,11 @@
             sensory_noise = MX.sym("sensory_noise", sensory_noise_magnitude.shape[0], 1)
 
             dx = dynamics(
-<<<<<<< HEAD
                 controllers[0].time.cx_start,
-                vertcat(q_root, q_joints, qdot_root, qdot_joints),
-                controllers[0].controls.cx_start,
-                controllers[0].parameters.cx_start,
-                controllers[0].stochastic_variables.cx_start,
-=======
                 vertcat(q_root, q_joints, qdot_root, qdot_joints),  # States
                 tau_joints,  # Controls
                 parameters_sym,  # Parameters
                 stochastic_sym,  # Stochastic variables
->>>>>>> f66fbf9a
                 controllers[0].get_nlp,
                 motor_noise,
                 sensory_noise,
