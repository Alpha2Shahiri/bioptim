from typing import Any
from math import inf
import inspect

import biorbd_casadi as biorbd
from casadi import horzcat, vertcat, SX, Function, acos, norm_2, dot

from .penalty_option import PenaltyOption
from .penalty_node import PenaltyNodeList
from ..misc.enums import Node, Axis, ControlType, IntegralApproximation


class PenaltyFunctionAbstract:
    """
    Internal implementation of the penalty functions

    Methods
    -------
    add(ocp: OptimalControlProgram, nlp: NonLinearProgram)
        Add a new penalty to the list (abstract)
    set_idx_columns(penalty: PenaltyOption, all_pn: PenaltyNodeList, index: str | int | list | tuple, _type: str)
        Simple penalty.cols setter for marker index and names
    set_axes_rows(penalty: PenaltyOption, axes: list | tuple)
        Simple penalty.cols setter for marker index and names
    _check_idx(name: str, elements: list | tuple | int, max_n_elements: int = inf, min_n_elements: int = 0)
        Generic sanity check for requested dimensions.
        If the function returns, everything is okay
    validate_penalty_time_index(penalty: PenaltyOption, all_pn: PenaltyNodeList)
        Check for any non sense in the requested times for the penalty. Raises an error if so
    get_type()
        Returns the type of the penalty (abstract)
    get_dt(nlp)
        Return the dt of the penalty (abstract
    """

    class Functions:
        """
        Implementation of all the generic penalty functions
        """

        @staticmethod
        def minimize_states(penalty: PenaltyOption, all_pn: PenaltyNodeList, key: str):
            """
            Minimize the states variables.
            By default this function is quadratic, meaning that it minimizes towards the target.
            Targets (default=np.zeros()) and indices (default=all_idx) can be specified.

            Parameters
            ----------
            penalty: PenaltyOption
                The actual penalty to declare
            all_pn: PenaltyNodeList
                The penalty node elements
            key: str
                The name of the state to minimize
            """

            penalty.quadratic = True if penalty.quadratic is None else penalty.quadratic
            if penalty.integration_rule == IntegralApproximation.RECTANGLE:
                # todo: for trapezoidal integration
                penalty.add_target_to_plot(all_pn=all_pn, combine_to=f"{key}_states")
            penalty.multi_thread = True if penalty.multi_thread is None else penalty.multi_thread

            return all_pn.nlp.states[key].cx

        @staticmethod
        def minimize_controls(penalty: PenaltyOption, all_pn: PenaltyNodeList, key: str):
            """
            Minimize the joint torque part of the control variables.
            By default this function is quadratic, meaning that it minimizes towards the target.
            Targets (default=np.zeros()) and indices (default=all_idx) can be specified.

            Parameters
            ----------
            penalty: PenaltyOption
                The actual penalty to declare
            all_pn: PenaltyNodeList
                The penalty node elements
            key: str
                The name of the controls to minimize
            """

            penalty.quadratic = True if penalty.quadratic is None else penalty.quadratic
            if penalty.integration_rule == IntegralApproximation.RECTANGLE:
                # todo: for trapezoidal integration
                penalty.add_target_to_plot(all_pn=all_pn, combine_to=f"{key}_controls")
            penalty.multi_thread = True if penalty.multi_thread is None else penalty.multi_thread

            return all_pn.nlp.controls[key].cx

        @staticmethod
        def minimize_fatigue(penalty: PenaltyOption, all_pn: PenaltyNodeList, key: str):
            """
            Minimize the states variables.
            By default this function is quadratic, meaning that it minimizes towards the target.
            Targets (default=np.zeros()) and indices (default=all_idx) can be specified.

            Parameters
            ----------
            penalty: PenaltyOption
                The actual penalty to declare
            all_pn: PenaltyNodeList
                The penalty node elements
            key: str
                The name of the state to minimize
            """

            return PenaltyFunctionAbstract.Functions.minimize_states(penalty, all_pn, f"{key}_mf")

        @staticmethod
        def minimize_markers(
            penalty: PenaltyOption,
            all_pn: PenaltyNodeList,
            marker_index: tuple | list | int | str = None,
            axes: tuple | list = None,
            reference_jcs: str | int = None,
        ):
            """
            Minimize a marker set.
            By default this function is quadratic, meaning that it minimizes towards the target.
            Targets (default=np.zeros()) and indices (default=all_idx) can be specified.

            Parameters
            ----------
            penalty: PenaltyOption
                The actual penalty to declare
            all_pn: PenaltyNodeList
                The penalty node elements
            marker_index: tuple | list | int | str
                The index of markers to minimize, can be int or str.
                penalty.cols should not be defined if marker_index is defined
            axes: list
                The axes to minimize, default XYZ
            reference_jcs: int | str
                The index or name of the segment to use as reference. Default [None] is the global coordinate system
            """

            # Adjust the cols and rows
            PenaltyFunctionAbstract.set_idx_columns(penalty, all_pn, marker_index, "marker")
            PenaltyFunctionAbstract.set_axes_rows(penalty, axes)

            penalty.quadratic = True if penalty.quadratic is None else penalty.quadratic
            penalty.plot_target = False

            # Compute the position of the marker in the requested reference frame (None for global)
            nlp = all_pn.nlp
            q = nlp.states["q"].mx
            model = nlp.model
            jcs_t = (
                biorbd.RotoTrans()
                if reference_jcs is None
                else model.homogeneous_matrices_in_global(q, reference_jcs, inverse=True)
            )

            markers = []
            for m in model.markers(q):
                markers_in_jcs = jcs_t.to_mx() @ vertcat(m, 1)
                markers = horzcat(markers, markers_in_jcs[:3])

            markers_objective = nlp.mx_to_cx("markers", markers, nlp.states["q"])
            return markers_objective

        @staticmethod
        def minimize_markers_velocity(
            penalty: PenaltyOption,
            all_pn: PenaltyNodeList,
            marker_index: tuple | list | int | str = None,
            axes: tuple | list = None,
            reference_jcs: str | int = None,
        ):
            """
            Minimize a marker set velocity by computing the actual velocity of the markers
            By default this function is quadratic, meaning that it minimizes towards the target.
            Targets (default=np.zeros()) and indices (default=all_idx) can be specified.

            Parameters
            ----------
            penalty: PenaltyOption
                The actual penalty to declare
            all_pn: PenaltyNodeList
                The penalty node elements
            marker_index: tuple | list | int | str
                The index of markers to minimize, can be int or str.
                penalty.cols should not be defined if marker_index is defined
            axes: tuple | list
                The axes to project on. Default is all axes
            reference_jcs: int | str
                The index or name of the segment to use as reference. Default [None] is the global coordinate system
            """

            # Adjust the cols and rows
            PenaltyFunctionAbstract.set_idx_columns(penalty, all_pn, marker_index, "marker")
            PenaltyFunctionAbstract.set_axes_rows(penalty, axes)

            penalty.quadratic = True if penalty.quadratic is None else penalty.quadratic

            # Add the penalty in the requested reference frame. None for global
            nlp = all_pn.nlp

            q_mx = nlp.states["q"].mx
            qdot_mx = nlp.states["qdot"].mx

            # todo: return all MX, shouldn't it be a list of MX, I think there is an inconsistency here
            markers = nlp.model.marker_velocities(q_mx, qdot_mx, reference_index=reference_jcs)

            markers_objective = nlp.mx_to_cx("markers_velocity", markers, nlp.states["q"], nlp.states["qdot"])
            return markers_objective

        @staticmethod
        def superimpose_markers(
            penalty: PenaltyOption,
            all_pn: PenaltyNodeList,
            first_marker: str | int,
            second_marker: str | int,
            axes: tuple | list = None,
        ):
            """
            Minimize the distance between two markers
            By default this function is quadratic, meaning that it minimizes distance between them.

            Parameters
            ----------
            penalty: PenaltyOption
                The actual penalty to declare
            all_pn: PenaltyNodeList
                The penalty node elements
            first_marker: str | int
                The name or index of one of the two markers
            second_marker: str | int
                The name or index of one of the two markers
            axes: tuple | list
                The axes to project on. Default is all axes
            """

            nlp = all_pn.nlp
            first_marker_idx = nlp.model.marker_index(first_marker) if isinstance(first_marker, str) else first_marker
            second_marker_idx = (
                nlp.model.marker_index(second_marker) if isinstance(second_marker, str) else second_marker
            )
            PenaltyFunctionAbstract._check_idx("marker", [first_marker_idx, second_marker_idx], nlp.model.nb_markers)
            PenaltyFunctionAbstract.set_axes_rows(penalty, axes)
            penalty.quadratic = True if penalty.quadratic is None else penalty.quadratic

            diff_markers = nlp.model.marker(nlp.states["q"].mx, second_marker_idx) - nlp.model.marker(
                nlp.states["q"].mx, first_marker_idx
            )

            return nlp.mx_to_cx(
                f"diff_markers",
                diff_markers,
                nlp.states["q"],
            )

        @staticmethod
        def proportional_states(
            penalty: PenaltyOption,
            all_pn: PenaltyNodeList,
            key: str,
            first_dof: int,
            second_dof: int,
            coef: float,
        ):
            """
            Introduce a proportionality between two variables (e.g. one variable is twice the other)
            By default this function is quadratic, meaning that it minimizes the difference of this proportion.

            Parameters
            ----------
            penalty: PenaltyOption
                The actual penalty to declare
            all_pn: PenaltyNodeList
                The penalty node elements
            key: str
                The name of the state to minimize
            first_dof: int
                The index of the first variable
            second_dof: int
                The index of the second variable
            coef: float
                The proportion coefficient such that v[first_dof] = coef * v[second_dof]
            """

            penalty.quadratic = True if penalty.quadratic is None else penalty.quadratic

            states = all_pn.nlp.states[key].cx
            return states[first_dof, :] - coef * states[second_dof, :]

        @staticmethod
        def proportional_controls(
            penalty: PenaltyOption,
            all_pn: PenaltyNodeList,
            key: str,
            first_dof: int,
            second_dof: int,
            coef: float,
        ):
            """
            Introduce a proportionality between two variables (e.g. one variable is twice the other)
            By default this function is quadratic, meaning that it minimizes the difference of this proportion.

            Parameters
            ----------
            penalty: PenaltyOption
                The actual penalty to declare
            all_pn: PenaltyNodeList
                The penalty node elements
            key: str
                The name of the control to minimize
            first_dof: int
                The index of the first variable
            second_dof: int
                The index of the second variable
            coef: float
                The proportion coefficient such that v[first_dof] = coef * v[second_dof]
            """

            penalty.quadratic = True if penalty.quadratic is None else penalty.quadratic

            controls = all_pn.nlp.controls[key].cx
            return controls[first_dof, :] - coef * controls[second_dof, :]

        @staticmethod
        def minimize_qddot(penalty: PenaltyOption, all_pn: PenaltyNodeList):
            """
            Minimize the states velocity by comparing the state at a node and at the next node.
            By default this function is quadratic, meaning that it minimizes the difference.
            Indices (default=all_idx) can be specified.

            Parameters
            ----------
            penalty: PenaltyOption
                The actual penalty to declare
            all_pn: PenaltyNodeList
                The penalty node elements
            """

            penalty.quadratic = True

            nlp = all_pn.nlp
            if "qddot" not in nlp.states and "qddot" not in nlp.controls:
                return nlp.dynamics_func(nlp.states.cx, nlp.controls.cx, nlp.parameters.cx)[nlp.states["qdot"].index, :]
            elif "qddot" in nlp.states:
                return nlp.states["qddot"].cx
            elif "qddot" in nlp.controls:
                return nlp.controls["qddot"].cx

        @staticmethod
        def minimize_predicted_com_height(_: PenaltyOption, all_pn: PenaltyNodeList):
            """
            Minimize the prediction of the center of mass maximal height from the parabolic equation,
            assuming vertical axis is Z (2): CoM_dot[2]**2 / (2 * -g) + com[2]
            By default this function is not quadratic, meaning that it minimizes towards infinity.

            Parameters
            ----------
            _: PenaltyOption
                The actual penalty to declare
            all_pn: PenaltyNodeList
                The penalty node elements
            """

            nlp = all_pn.nlp
            g = nlp.model.gravity[2]
            com = nlp.model.center_of_mass(nlp.states["q"].mx)
            com_dot = nlp.model.center_of_mass_velocity(nlp.states["q"].mx, nlp.states["qdot"].mx)
            com_height = (com_dot[2] * com_dot[2]) / (2 * -g) + com[2]
            com_height_cx = nlp.mx_to_cx("com_height", com_height, nlp.states["q"], nlp.states["qdot"])
            return com_height_cx

        @staticmethod
        def minimize_com_position(penalty: PenaltyOption, all_pn: PenaltyNodeList, axes: tuple | list = None):
            """
            Adds the objective that the position of the center of mass of the model should be minimized.
            If no axes is specified, the squared-norm of the center_of_mass's position is minimized.
            Otherwise, the projection of the center_of_mass's position on the specified axes are minimized.
            By default this function is not quadratic, meaning that it minimizes towards infinity.

            Parameters
            ----------
            penalty: PenaltyOption
                The actual penalty to declare
            all_pn: PenaltyNodeList
                The penalty node elements
            axes: tuple | list
                The axes to project on. Default is all axes
            """

            PenaltyFunctionAbstract.set_axes_rows(penalty, axes)
            penalty.quadratic = True if penalty.quadratic is None else penalty.quadratic

            com_cx = all_pn.nlp.mx_to_cx("com", all_pn.nlp.model.center_of_mass, all_pn.nlp.states["q"])
            return com_cx

        @staticmethod
        def minimize_com_velocity(penalty: PenaltyOption, all_pn: PenaltyNodeList, axes: tuple | list = None):
            """
            Adds the objective that the velocity of the center of mass of the model should be minimized.
            If no axis is specified, the squared-norm of the center_of_mass's velocity is minimized.
            Otherwise, the projection of the center_of_mass's velocity on the specified axis is minimized.
            By default this function is not quadratic, meaning that it minimizes towards infinity.

            Parameters
            ----------
            penalty: PenaltyOption
                The actual penalty to declare
            all_pn: PenaltyNodeList
                The penalty node elements
            axes: tuple | list
                The axes to project on. Default is all axes
            """

            PenaltyFunctionAbstract.set_axes_rows(penalty, axes)
            penalty.quadratic = True if penalty.quadratic is None else penalty.quadratic

            nlp = all_pn.nlp
            com_dot_cx = nlp.mx_to_cx("com_dot", nlp.model.center_of_mass_velocity, nlp.states["q"], nlp.states["qdot"])
            return com_dot_cx

        @staticmethod
        def minimize_com_acceleration(penalty: PenaltyOption, all_pn: PenaltyNodeList, axes: tuple | list = None):
            """
            Adds the objective that the velocity of the center of mass of the model should be minimized.
            If no axis is specified, the squared-norm of the center_of_mass's velocity is minimized.
            Otherwise, the projection of the center_of_mass's velocity on the specified axis is minimized.
            By default this function is not quadratic, meaning that it minimizes towards infinity.

            Parameters
            ----------
            penalty: PenaltyOption
                The actual penalty to declare
            all_pn: PenaltyNodeList
                The penalty node elements
            axes: tuple | list
                The axes to project on. Default is all axes
            """

            PenaltyFunctionAbstract.set_axes_rows(penalty, axes)
            penalty.quadratic = True if penalty.quadratic is None else penalty.quadratic

            nlp = all_pn.nlp
            if "qddot" not in nlp.states and "qddot" not in nlp.controls:
                com_ddot = nlp.model.center_of_mass_acceleration(
                    nlp.states["q"].mx,
                    nlp.states["qdot"].mx,
                    nlp.dynamics_func(nlp.states.mx, nlp.controls.mx, nlp.parameters.mx)[nlp.states["qdot"].index, :],
                )
                # TODO scaled?
                var = []
                var.extend([nlp.states[key] for key in nlp.states])
                var.extend([nlp.controls[key] for key in nlp.controls])
                var.extend([nlp.parameters[key] for key in nlp.parameters])
                return nlp.mx_to_cx("com_ddot", com_ddot, *var)
            else:
                qddot = nlp.states["qddot"] if "qddot" in nlp.states else nlp.controls["qddot"]
                return nlp.mx_to_cx(
                    "com_ddot", nlp.model.center_of_mass_acceleration, nlp.states["q"], nlp.states["qdot"], qddot
                )

        @staticmethod
        def minimize_angular_momentum(penalty: PenaltyOption, all_pn: PenaltyNodeList, axes: tuple | list = None):
            """
            Adds the objective that the angular momentum of the model in the global reference frame should be minimized.
            If no axis is specified, the three components of the angular momentum are minimized.
            Otherwise, the projection of the angular momentum on the specified axis is minimized.
            By default this function is quadratic, meaning that it minimizes towards zero.
            Parameters
            ----------
            penalty: PenaltyOption
                The actual penalty to declare
            all_pn: PenaltyNodeList
                The penalty node elements
            axes: tuple | list
                The axes to project on. Default is all axes
            """
            PenaltyFunctionAbstract.set_axes_rows(penalty, axes)
            penalty.quadratic = True if penalty.quadratic is None else penalty.quadratic
            nlp = all_pn.nlp
            angular_momentum_cx = nlp.mx_to_cx(
                "angular_momentum", nlp.model.angular_momentum, nlp.states["q"], nlp.states["qdot"]
            )
            return angular_momentum_cx

        @staticmethod
        def minimize_linear_momentum(penalty: PenaltyOption, all_pn: PenaltyNodeList, axes: tuple | list = None):
            """
            Adds the objective that the linear momentum of the model in the global reference frame should be minimized.
            If no axis is specified, the three components of the linear momentum are minimized.
            Otherwise, the projection of the linear momentum on the specified axis is minimized.
            By default this function is quadratic, meaning that it minimizes towards zero.
            Parameters
            ----------
            penalty: PenaltyOption
                The actual penalty to declare
            all_pn: PenaltyNodeList
                The penalty node elements
            axes: tuple | list
                The axes to project on. Default is all axes
            """

            PenaltyFunctionAbstract.set_axes_rows(penalty, axes)
            penalty.quadratic = True if penalty.quadratic is None else penalty.quadratic

            nlp = all_pn.nlp
            com_velocity = nlp.mx_to_cx(
                "com_velocity", nlp.model.center_of_mass_velocity, nlp.states["q"], nlp.states["qdot"]
            )
            if isinstance(com_velocity, SX):
                mass = Function("mass", [], [nlp.model.mass]).expand()
                mass = mass()["o0"]
            else:
                mass = nlp.model.mass
            linear_momentum_cx = com_velocity * mass
            return linear_momentum_cx

        @staticmethod
        def minimize_contact_forces(
            penalty: PenaltyOption, all_pn: PenaltyNodeList, contact_index: tuple | list | int | str = None
        ):
            """
            Minimize the contact forces computed from dynamics with contact
            By default this function is quadratic, meaning that it minimizes towards the target.
            Targets (default=np.zeros()) and indices (default=all_idx) can be specified.

            Parameters
            ----------
            penalty: PenaltyOption
                The actual penalty to declare
            all_pn: PenaltyNodeList
                The penalty node elements
            contact_index: tuple | list
                The index of contact to minimize, must be an int or a list.
                penalty.cols should not be defined if contact_index is defined
            """

            nlp = all_pn.nlp
            if nlp.contact_forces_func is None:
                raise RuntimeError("minimize_contact_forces requires a contact dynamics")

            PenaltyFunctionAbstract.set_axes_rows(penalty, contact_index)
            penalty.quadratic = True if penalty.quadratic is None else penalty.quadratic

            contact_force = nlp.contact_forces_func(nlp.states.cx, nlp.controls.cx, nlp.parameters.cx)
            return contact_force

        @staticmethod
        def minimize_soft_contact_forces(
            penalty: PenaltyOption, all_pn: PenaltyNodeList, contact_index: tuple | list | int | str = None
        ):
            """
            Minimize the soft contact forces computed from dynamics with contact
            By default this function is quadratic, meaning that it minimizes towards the target.
            Targets (default=np.zeros()) and indices (default=all_idx) can be specified.

            Parameters
            ----------
            penalty: PenaltyOption
                The actual penalty to declare
            all_pn: PenaltyNodeList
                The penalty node elements
            contact_index: tuple | list
                The index of contact to minimize, must be an int or a list.
                penalty.cols should not be defined if contact_index is defined
            """

            nlp = all_pn.nlp
            if nlp.soft_contact_forces_func is None:
                raise RuntimeError("minimize_contact_forces requires a soft contact dynamics")

            PenaltyFunctionAbstract.set_axes_rows(penalty, contact_index)
            penalty.quadratic = True if penalty.quadratic is None else penalty.quadratic

            force_idx = []
            for i_sc in range(nlp.model.nb_soft_contacts):
                force_idx.append(3 + (6 * i_sc))
                force_idx.append(4 + (6 * i_sc))
                force_idx.append(5 + (6 * i_sc))
            soft_contact_force = nlp.soft_contact_forces_func(nlp.states.cx, nlp.controls.cx, nlp.parameters.cx)
            return soft_contact_force[force_idx]

        @staticmethod
        def track_segment_with_custom_rt(penalty: PenaltyOption, all_pn: PenaltyNodeList, segment: int | str, rt: int):
            """
            Minimize the difference of the euler angles extracted from the coordinate system of a segment
            and a RT (e.g. IMU). By default this function is quadratic, meaning that it minimizes the difference.

            Parameters
            ----------
            penalty: PenaltyOption
                The actual penalty to declare
            all_pn: PenaltyNodeList
                The penalty node elements
            segment: int | str
                The name or index of the segment
            rt: int
                The index of the RT in the bioMod
            """
            from ..interfaces.biorbd_model import BiorbdModel

            penalty.quadratic = True if penalty.quadratic is None else penalty.quadratic

            nlp = all_pn.nlp
            segment_index = nlp.model.segment_index(segment) if isinstance(segment, str) else segment

            if not isinstance(nlp.model, BiorbdModel):
                raise NotImplementedError(
                    "The track_segment_with_custom_rt penalty can only be called with a BiorbdModel"
                )
            model: BiorbdModel = nlp.model
            r_seg_transposed = model.model.globalJCS(nlp.states["q"].mx, segment_index).rot().transpose()
            r_rt = model.model.RT(nlp.states["q"].mx, rt).rot()
            angles_diff = biorbd.Rotation.toEulerAngles(r_seg_transposed * r_rt, "zyx").to_mx()

            angle_objective = nlp.mx_to_cx(f"track_segment", angles_diff, nlp.states["q"])
            return angle_objective

        @staticmethod
        def track_marker_with_segment_axis(
            penalty: PenaltyOption,
            all_pn: PenaltyNodeList,
            marker: int | str,
            segment: int | str,
            axis: Axis,
        ):
            """
            Track a marker using a segment, that is aligning an axis toward the marker
            By default this function is quadratic, meaning that it minimizes the difference.

            Parameters
            ----------
            penalty: PenaltyOption
                The actual penalty to declare
            all_pn: PenaltyNodeList
                The penalty node elements
            marker: int
                Name or index of the marker to be tracked
            segment: int
                Name or index of the segment to align with the marker
            axis: Axis
                The axis that should be tracking the marker
            """

            if not isinstance(axis, Axis):
                raise RuntimeError("axis must be a bioptim.Axis")

            penalty.quadratic = True if penalty.quadratic is None else penalty.quadratic

            nlp = all_pn.nlp
            marker_idx = nlp.model.marker_index(marker) if isinstance(marker, str) else marker
            segment_idx = nlp.model.segment_index(segment) if isinstance(segment, str) else segment

            # Get the marker in rt reference frame
            marker = nlp.model.marker(nlp.states["q"].mx, marker_idx, segment_idx)
            marker_objective = nlp.mx_to_cx("marker", marker, nlp.states["q"])

            # To align an axis, the other must be equal to 0
            if penalty.rows is not None:
                raise ValueError("rows cannot be defined in track_marker_with_segment_axis")
            penalty.rows = [ax for ax in [Axis.X, Axis.Y, Axis.Z] if ax != axis]

            return marker_objective

        @staticmethod
<<<<<<< HEAD
        def minimize_segment_rotation(
            penalty: PenaltyOption,
            all_pn: PenaltyNodeList,
            segment: int | str,
            axes: list | tuple = None,
        ):
            """
            Track the orientation of a segment in the global with the sequence XYZ.
            By default, this function is quadratic, meaning that it minimizes towards the target.
=======
        def track_vector_orientations_from_markers(
            penalty: PenaltyOption,
            all_pn: PenaltyNodeList,
            vector_0_marker_0: int | str,
            vector_0_marker_1: int | str,
            vector_1_marker_0: int | str,
            vector_1_marker_1: int | str,
        ):
            """
            Aligns two vectors together.
            The first vector is defined by vector_0_marker_1 - vector_0_marker_0.
            The second vector is defined by vector_1_marker_1 - vector_1_marker_0.
            Note that is minimizes the angle between the two vectors, thus it is not possible ti specify an axis.
            By default, this function is quadratic, meaning that it minimizes the angle between the two vectors.
>>>>>>> aeafda45

            Parameters
            ----------
            penalty: PenaltyOption
                The actual penalty to declare
            all_pn: PenaltyNodeList
                The penalty node elements
<<<<<<< HEAD
            segment: int
                Name or index of the segment to align with the marker
            axes: list | tuple
                The axis that the JCS rotation should be tracked
            """
            from ..interfaces.biorbd_model import BiorbdModel

            if penalty.derivative == True:
                raise RuntimeWarning(
                    "To minimize the velocity of the segment rotation, it would be safer (Euler angles related problems) to use MINIMIZE_SEGMENT_ANGLUAR_VELOCITY instead."
                )
=======
            vector_0_marker_0: int | str
                Name or index of the first marker of the first vector
            vector_0_marker_1: int | str
                Name or index of the second marker of the first vector
            vector_1_marker_0: int | str
                Name or index of the first marker of the second vector
            vector_1_marker_1: int | str
                Name or index of the second marker of the second vector
            """
>>>>>>> aeafda45

            penalty.quadratic = True if penalty.quadratic is None else penalty.quadratic

            nlp = all_pn.nlp
<<<<<<< HEAD
            segment_idx = nlp.model.segment_index(segment) if isinstance(segment, str) else segment

            if not isinstance(nlp.model, BiorbdModel):
                raise NotImplementedError("The minimize_segment_rotation penalty can only be called with a BiorbdModel")
            model: BiorbdModel = nlp.model
            jcs_segment = model.model.globalJCS(nlp.states["q"].mx, segment_idx).rot()
            angles_segment = biorbd.Rotation.toEulerAngles(jcs_segment, "xyz").to_mx()

            if axes is None:
                axes = [Axis.X, Axis.Y, Axis.Z]
            else:
                for ax in axes:
                    if not isinstance(ax, Axis):
                        raise RuntimeError("axes must be a list of bioptim.Axis")

            segment_rotation_objective = nlp.mx_to_cx("segment_rotation", angles_segment[axes], nlp.states["q"])

            return segment_rotation_objective

        @staticmethod
        def minimize_segment_velocity(
            penalty: PenaltyOption,
            all_pn: PenaltyNodeList,
            segment: int | str,
            axes: list | tuple = None,
        ):
            """
            Track the orientation of a segment.
            By default, this function is quadratic, meaning that it minimizes towards the target.

            Parameters
            ----------
            penalty: PenaltyOption
                The actual penalty to declare
            all_pn: PenaltyNodeList
                The penalty node elements
            segment: int
                Name or index of the segment to align with the marker
            axes: list | tuple
                The axis that the JCS rotation should be tracked
            """
            from ..interfaces.biorbd_model import BiorbdModel

            penalty.quadratic = True if penalty.quadratic is None else penalty.quadratic

            nlp = all_pn.nlp
            segment_idx = nlp.model.segment_index(segment) if isinstance(segment, str) else segment

            if not isinstance(nlp.model, BiorbdModel):
                raise NotImplementedError(
                    "The minimize_segments_velocity penalty can only be called with a BiorbdModel"
                )
            model: BiorbdModel = nlp.model
            segment_angular_velocity = model.segment_angular_velocity(
                nlp.states["q"].mx, nlp.states["qdot"].mx, segment_idx
            )

            if axes is None:
                axes = [Axis.X, Axis.Y, Axis.Z]
            else:
                for ax in axes:
                    if not isinstance(ax, Axis):
                        raise RuntimeError("axes must be a list of bioptim.Axis")

            segment_velocity_objective = nlp.mx_to_cx(
                "segment_velocity", segment_angular_velocity[axes], nlp.states["q"], nlp.states["qdot"]
            )

            return segment_velocity_objective
=======
            vector_0_marker_0_idx = (
                nlp.model.marker_index(vector_0_marker_0) if isinstance(vector_0_marker_0, str) else vector_0_marker_0
            )
            vector_0_marker_1_idx = (
                nlp.model.marker_index(vector_0_marker_1) if isinstance(vector_0_marker_1, str) else vector_0_marker_1
            )
            vector_1_marker_0_idx = (
                nlp.model.marker_index(vector_1_marker_0) if isinstance(vector_1_marker_0, str) else vector_1_marker_0
            )
            vector_1_marker_1_idx = (
                nlp.model.marker_index(vector_1_marker_1) if isinstance(vector_1_marker_1, str) else vector_1_marker_1
            )

            vector_0_marker_0_position = nlp.model.marker(nlp.states["q"].mx, vector_0_marker_0_idx)
            vector_0_marker_1_position = nlp.model.marker(nlp.states["q"].mx, vector_0_marker_1_idx)
            vector_1_marker_0_position = nlp.model.marker(nlp.states["q"].mx, vector_1_marker_0_idx)
            vector_1_marker_1_position = nlp.model.marker(nlp.states["q"].mx, vector_1_marker_1_idx)

            vector_0 = vector_0_marker_1_position - vector_0_marker_0_position
            vector_1 = vector_1_marker_1_position - vector_1_marker_0_position

            angle = acos(dot(vector_0, vector_1) ** 2 / (norm_2(vector_0) * norm_2(vector_1)))

            angle_objective = nlp.mx_to_cx("vector_orientations_difference", angle, nlp.states["q"])

            return angle_objective
>>>>>>> aeafda45

        @staticmethod
        def continuity(penalty: PenaltyOption, all_pn: PenaltyNodeList | list):
            nlp = all_pn.nlp
            if nlp.control_type in (ControlType.CONSTANT, ControlType.NONE):
                u = nlp.controls.cx
            elif nlp.control_type == ControlType.LINEAR_CONTINUOUS:
                u = horzcat(nlp.controls.cx, nlp.controls.cx_end)
            else:
                raise NotImplementedError(f"Dynamics with {nlp.control_type} is not implemented yet")

            if isinstance(penalty.node, (list, tuple)) and len(penalty.node) != 1:
                raise RuntimeError("continuity should be called one node at a time")

            penalty.expand = all_pn.nlp.dynamics_type.expand

            if len(penalty.node_idx) > 1:
                raise NotImplementedError(
                    f"Length of node index superior to 1 is not implemented yet,"
                    f" actual length {len(penalty.node_idx[0])} "
                )

            node_idx = penalty.node_idx[0] if len(penalty.node_idx) == 1 else 0

            continuity = nlp.states.cx_end
            if nlp.ode_solver.is_direct_collocation:
                cx = horzcat(*([nlp.states.cx] + nlp.states.cx_intermediates_list))
                continuity -= nlp.dynamics[node_idx](x0=cx, p=u, params=nlp.parameters.cx)["xf"]
                continuity = vertcat(
                    continuity, nlp.dynamics[node_idx](x0=cx, p=u, params=nlp.parameters.cx)["defects"]
                )
                penalty.integrate = True

            else:
                continuity -= nlp.dynamics[node_idx](x0=nlp.states.cx, p=u, params=nlp.parameters.cx)["xf"]

            penalty.explicit_derivative = True
            penalty.multi_thread = True

            return continuity

        @staticmethod
        def custom(penalty: PenaltyOption, all_pn: PenaltyNodeList | list, **parameters: Any):
            """
            A user defined penalty function

            Parameters
            ----------
            penalty: PenaltyOption
                The actual penalty to declare
            all_pn: PenaltyNodeList
                The penalty node elements
            parameters: dict
                Any parameters that should be pass to the custom function
            """

            invalid_keywords = [
                "phase",
                "list_index",
                "name",
                "type",
                "params",
                "node",
                "quadratic",
                "index",
                "target",
                "min_bound",
                "max_bound",
                "function",
                "weighted_function",
                "custom_function",
                "weight",
                "expand",
            ]
            for keyword in inspect.signature(penalty.custom_function).parameters:
                if keyword in invalid_keywords:
                    raise TypeError(f"{keyword} is a reserved word and cannot be used in a custom function signature")

            val = penalty.custom_function(all_pn, **parameters)
            if isinstance(val, (list, tuple)):
                if (hasattr(penalty, "min_bound") and penalty.min_bound is not None) or (
                    hasattr(penalty, "max_bound") and penalty.max_bound is not None
                ):
                    raise RuntimeError(
                        "You cannot have non linear bounds for custom constraints and min_bound or max_bound defined"
                    )
                penalty.min_bound = val[0]
                penalty.max_bound = val[2]
                val = val[1]

            return val

    @staticmethod
    def add(ocp, nlp):
        """
        Add a new penalty to the list (abstract)

        Parameters
        ----------
        ocp: OptimalControlProgram
            A reference to the ocp
        nlp: NonLinearProgram
            A reference to the current phase of the ocp
        """
        raise RuntimeError("add cannot be called from an abstract class")

    @staticmethod
    def set_idx_columns(penalty: PenaltyOption, all_pn: PenaltyNodeList, index: str | int | list | tuple, _type: str):
        """
        Simple penalty.cols setter for marker index and names

        Parameters
        ----------
        penalty: PenaltyOption
            The actual penalty to declare
        all_pn: PenaltyNodeList
            The penalty node elements
        index: str | int | list | tuple
            The marker to index
        _type: str
            The type of penalty (for raise error message purpose)
        """

        if penalty.cols is not None and index is not None:
            raise ValueError(f"It is not possible to define cols and {_type}_index since they are the same variable")
        penalty.cols = index if index is not None else penalty.cols
        if penalty.cols is not None:
            penalty.cols = [penalty.cols] if not isinstance(penalty.cols, (tuple, list)) else penalty.cols
            # Convert to int if it is str
            if _type == "marker":
                penalty.cols = [
                    cols if isinstance(cols, int) else all_pn.nlp.model.marker_index(cols) for cols in penalty.cols
                ]

    @staticmethod
    def set_axes_rows(penalty: PenaltyOption, axes: list | tuple):
        """
        Simple penalty.cols setter for marker index and names

        Parameters
        ----------
        penalty: PenaltyOption
            The actual penalty to declare
        axes: list | tuple
            The marker to index
        """

        if penalty.rows is not None and axes is not None:
            raise ValueError("It is not possible to define rows and axes since they are the same variable")
        penalty.rows = axes if axes is not None else penalty.rows

    @staticmethod
    def _check_idx(name: str, elements: list | tuple | int, max_n_elements: int = inf, min_n_elements: int = 0):
        """
        Generic sanity check for requested dimensions.
        If the function returns, everything is okay

        Parameters
        name: str
            Name of the element
        elements: list | tuple | int
            Index of the slicing of the array variable
        max_n_elements: int
            The maximal shape of the element
        min_n_elements: int
            The maximal shape of the element
        """

        if not isinstance(elements, (list, tuple)):
            elements = (elements,)
        for element in elements:
            if not isinstance(element, int):
                raise RuntimeError(f"{element} is not a valid index for {name}, it must be an integer")
            if element < min_n_elements or element >= max_n_elements:
                raise RuntimeError(
                    f"{element} is not a valid index for {name}, it must be between "
                    f"{min_n_elements} and {max_n_elements - 1}."
                )

    @staticmethod
    def validate_penalty_time_index(penalty: PenaltyOption, all_pn: PenaltyNodeList):
        """
        Check for any nonsense in the requested times for the penalty. Raises an error if so

        Parameters
        ----------
        penalty: PenaltyOption
            The actual penalty to declare
        all_pn: PenaltyNodeList
            The penalty node elements
        """

        func = penalty.type
        node = penalty.node
        # Everything that is suspicious in terms of the span of the penalty function ca be checked here
        if (
            func == PenaltyFunctionAbstract.Functions.minimize_controls
            or func == PenaltyFunctionAbstract.Functions.proportional_controls
            or func == PenaltyFunctionAbstract.Functions.minimize_qddot
        ):
            if node == Node.END or (isinstance(node, int) and node >= all_pn.nlp.ns):
                raise RuntimeError("No control u at last node")

    @staticmethod
    def get_type():
        """
        Returns the type of the penalty (abstract)
        """

        raise RuntimeError("get_type cannot be called from an abstract class")

    @staticmethod
    def get_dt(nlp):
        """
        Return the dt of the penalty (abstract
        """

        raise RuntimeError("get_dt cannot be called from an abstract class")

    @staticmethod
    def penalty_nature() -> str:
        """
        Get the nature of the penalty

        Returns
        -------
        The penalty in str format
        """

        raise RuntimeError("penalty_nature cannot be called from an abstract class")<|MERGE_RESOLUTION|>--- conflicted
+++ resolved
@@ -660,7 +660,6 @@
             return marker_objective
 
         @staticmethod
-<<<<<<< HEAD
         def minimize_segment_rotation(
             penalty: PenaltyOption,
             all_pn: PenaltyNodeList,
@@ -670,7 +669,99 @@
             """
             Track the orientation of a segment in the global with the sequence XYZ.
             By default, this function is quadratic, meaning that it minimizes towards the target.
-=======
+
+            Parameters
+            ----------
+            penalty: PenaltyOption
+                The actual penalty to declare
+            all_pn: PenaltyNodeList
+                The penalty node elements
+            segment: int
+                Name or index of the segment to align with the marker
+            axes: list | tuple
+                The axis that the JCS rotation should be tracked
+            """
+            from ..interfaces.biorbd_model import BiorbdModel
+
+            if penalty.derivative == True:
+                raise RuntimeWarning(
+                    "To minimize the velocity of the segment rotation, it would be safer (Euler angles related problems) to use MINIMIZE_SEGMENT_ANGLUAR_VELOCITY instead."
+                )
+
+            penalty.quadratic = True if penalty.quadratic is None else penalty.quadratic
+
+            nlp = all_pn.nlp
+            segment_idx = nlp.model.segment_index(segment) if isinstance(segment, str) else segment
+
+            if not isinstance(nlp.model, BiorbdModel):
+                raise NotImplementedError("The minimize_segment_rotation penalty can only be called with a BiorbdModel")
+            model: BiorbdModel = nlp.model
+            jcs_segment = model.model.globalJCS(nlp.states["q"].mx, segment_idx).rot()
+            angles_segment = biorbd.Rotation.toEulerAngles(jcs_segment, "xyz").to_mx()
+
+            if axes is None:
+                axes = [Axis.X, Axis.Y, Axis.Z]
+            else:
+                for ax in axes:
+                    if not isinstance(ax, Axis):
+                        raise RuntimeError("axes must be a list of bioptim.Axis")
+
+            segment_rotation_objective = nlp.mx_to_cx("segment_rotation", angles_segment[axes], nlp.states["q"])
+
+            return segment_rotation_objective
+
+        @staticmethod
+        def minimize_segment_velocity(
+            penalty: PenaltyOption,
+            all_pn: PenaltyNodeList,
+            segment: int | str,
+            axes: list | tuple = None,
+        ):
+            """
+            Track the orientation of a segment.
+            By default, this function is quadratic, meaning that it minimizes towards the target.
+
+            Parameters
+            ----------
+            penalty: PenaltyOption
+                The actual penalty to declare
+            all_pn: PenaltyNodeList
+                The penalty node elements
+            segment: int
+                Name or index of the segment to align with the marker
+            axes: list | tuple
+                The axis that the JCS rotation should be tracked
+            """
+            from ..interfaces.biorbd_model import BiorbdModel
+
+            penalty.quadratic = True if penalty.quadratic is None else penalty.quadratic
+
+            nlp = all_pn.nlp
+            segment_idx = nlp.model.segment_index(segment) if isinstance(segment, str) else segment
+
+            if not isinstance(nlp.model, BiorbdModel):
+                raise NotImplementedError(
+                    "The minimize_segments_velocity penalty can only be called with a BiorbdModel"
+                )
+            model: BiorbdModel = nlp.model
+            segment_angular_velocity = model.segment_angular_velocity(
+                nlp.states["q"].mx, nlp.states["qdot"].mx, segment_idx
+            )
+
+            if axes is None:
+                axes = [Axis.X, Axis.Y, Axis.Z]
+            else:
+                for ax in axes:
+                    if not isinstance(ax, Axis):
+                        raise RuntimeError("axes must be a list of bioptim.Axis")
+
+            segment_velocity_objective = nlp.mx_to_cx(
+                "segment_velocity", segment_angular_velocity[axes], nlp.states["q"], nlp.states["qdot"]
+            )
+
+            return segment_velocity_objective
+
+        @staticmethod
         def track_vector_orientations_from_markers(
             penalty: PenaltyOption,
             all_pn: PenaltyNodeList,
@@ -685,27 +776,13 @@
             The second vector is defined by vector_1_marker_1 - vector_1_marker_0.
             Note that is minimizes the angle between the two vectors, thus it is not possible ti specify an axis.
             By default, this function is quadratic, meaning that it minimizes the angle between the two vectors.
->>>>>>> aeafda45
-
-            Parameters
-            ----------
-            penalty: PenaltyOption
-                The actual penalty to declare
-            all_pn: PenaltyNodeList
-                The penalty node elements
-<<<<<<< HEAD
-            segment: int
-                Name or index of the segment to align with the marker
-            axes: list | tuple
-                The axis that the JCS rotation should be tracked
-            """
-            from ..interfaces.biorbd_model import BiorbdModel
-
-            if penalty.derivative == True:
-                raise RuntimeWarning(
-                    "To minimize the velocity of the segment rotation, it would be safer (Euler angles related problems) to use MINIMIZE_SEGMENT_ANGLUAR_VELOCITY instead."
-                )
-=======
+
+            Parameters
+            ----------
+            penalty: PenaltyOption
+                The actual penalty to declare
+            all_pn: PenaltyNodeList
+                The penalty node elements
             vector_0_marker_0: int | str
                 Name or index of the first marker of the first vector
             vector_0_marker_1: int | str
@@ -715,82 +792,10 @@
             vector_1_marker_1: int | str
                 Name or index of the second marker of the second vector
             """
->>>>>>> aeafda45
-
-            penalty.quadratic = True if penalty.quadratic is None else penalty.quadratic
-
-            nlp = all_pn.nlp
-<<<<<<< HEAD
-            segment_idx = nlp.model.segment_index(segment) if isinstance(segment, str) else segment
-
-            if not isinstance(nlp.model, BiorbdModel):
-                raise NotImplementedError("The minimize_segment_rotation penalty can only be called with a BiorbdModel")
-            model: BiorbdModel = nlp.model
-            jcs_segment = model.model.globalJCS(nlp.states["q"].mx, segment_idx).rot()
-            angles_segment = biorbd.Rotation.toEulerAngles(jcs_segment, "xyz").to_mx()
-
-            if axes is None:
-                axes = [Axis.X, Axis.Y, Axis.Z]
-            else:
-                for ax in axes:
-                    if not isinstance(ax, Axis):
-                        raise RuntimeError("axes must be a list of bioptim.Axis")
-
-            segment_rotation_objective = nlp.mx_to_cx("segment_rotation", angles_segment[axes], nlp.states["q"])
-
-            return segment_rotation_objective
-
-        @staticmethod
-        def minimize_segment_velocity(
-            penalty: PenaltyOption,
-            all_pn: PenaltyNodeList,
-            segment: int | str,
-            axes: list | tuple = None,
-        ):
-            """
-            Track the orientation of a segment.
-            By default, this function is quadratic, meaning that it minimizes towards the target.
-
-            Parameters
-            ----------
-            penalty: PenaltyOption
-                The actual penalty to declare
-            all_pn: PenaltyNodeList
-                The penalty node elements
-            segment: int
-                Name or index of the segment to align with the marker
-            axes: list | tuple
-                The axis that the JCS rotation should be tracked
-            """
-            from ..interfaces.biorbd_model import BiorbdModel
-
-            penalty.quadratic = True if penalty.quadratic is None else penalty.quadratic
-
-            nlp = all_pn.nlp
-            segment_idx = nlp.model.segment_index(segment) if isinstance(segment, str) else segment
-
-            if not isinstance(nlp.model, BiorbdModel):
-                raise NotImplementedError(
-                    "The minimize_segments_velocity penalty can only be called with a BiorbdModel"
-                )
-            model: BiorbdModel = nlp.model
-            segment_angular_velocity = model.segment_angular_velocity(
-                nlp.states["q"].mx, nlp.states["qdot"].mx, segment_idx
-            )
-
-            if axes is None:
-                axes = [Axis.X, Axis.Y, Axis.Z]
-            else:
-                for ax in axes:
-                    if not isinstance(ax, Axis):
-                        raise RuntimeError("axes must be a list of bioptim.Axis")
-
-            segment_velocity_objective = nlp.mx_to_cx(
-                "segment_velocity", segment_angular_velocity[axes], nlp.states["q"], nlp.states["qdot"]
-            )
-
-            return segment_velocity_objective
-=======
+
+            penalty.quadratic = True if penalty.quadratic is None else penalty.quadratic
+
+            nlp = all_pn.nlp
             vector_0_marker_0_idx = (
                 nlp.model.marker_index(vector_0_marker_0) if isinstance(vector_0_marker_0, str) else vector_0_marker_0
             )
@@ -817,7 +822,6 @@
             angle_objective = nlp.mx_to_cx("vector_orientations_difference", angle, nlp.states["q"])
 
             return angle_objective
->>>>>>> aeafda45
 
         @staticmethod
         def continuity(penalty: PenaltyOption, all_pn: PenaltyNodeList | list):
