--- conflicted
+++ resolved
@@ -91,23 +91,10 @@
                 for j in range(len(nlp.g[i])):
                     all_g = vertcat(all_g, nlp.g[i][j])
                     all_g_bounds.concatenate(nlp.g_bounds[i][j])
-<<<<<<< HEAD
-
-        self.ipopt_nlp = {"x": self.ocp.V, "f": sum1(all_J), "g": all_g}
 
         if isinstance(all_g_bounds.min, (SX, MX)) or isinstance(all_g_bounds.max, (SX, MX)):
             raise RuntimeError("Ipopt doesn't support SX/MX types in constraints bounds")
-
-        self.ipopt_limits = {
-            "lbx": self.ocp.V_bounds.min,
-            "ubx": self.ocp.V_bounds.max,
-            "lbg": all_g_bounds.min,
-            "ubg": all_g_bounds.max,
-            "x0": self.ocp.V_init.init,
-        }
-=======
         return all_g, all_g_bounds
->>>>>>> 57966702
 
     def __dispatch_obj_func(self):
         all_J = self.ocp.CX()
