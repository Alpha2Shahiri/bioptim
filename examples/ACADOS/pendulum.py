import biorbd
import numpy as np

from bioptim import (
    OptimalControlProgram,
    ObjectiveList,
    Objective,
    DynamicsTypeList,
    DynamicsType,
    BoundsList,
    QAndQDotBounds,
    InitialGuessList,
    ShowResult,
    Node,
    Solver,
)


def prepare_ocp(biorbd_model_path, final_time, number_shooting_points, nb_threads, use_SX=False):
    # --- Options --- #
    biorbd_model = biorbd.Model(biorbd_model_path)
    torque_min, torque_max, torque_init = -100, 100, 0
    n_q = biorbd_model.nbQ()
    n_qdot = biorbd_model.nbQdot()
    n_tau = biorbd_model.nbGeneralizedTorque()
    data_to_track = np.zeros((number_shooting_points + 1, n_q + n_qdot))
    data_to_track[:, 1] = 3.14
    # Add objective functions
    objective_functions = ObjectiveList()
    objective_functions.add(Objective.Lagrange.MINIMIZE_TORQUE, weight=100.0)
    objective_functions.add(Objective.Lagrange.MINIMIZE_STATE, weight=1.0)
    objective_functions.add(
<<<<<<< HEAD
        Objective.Mayer.MINIMIZE_STATE, weight=50000.0, target=data_to_track.T, instant=Instant.END,
=======
        Objective.Mayer.MINIMIZE_STATE,
        weight=50000.0,
        target=data_to_track.T,
        node=Node.END,
>>>>>>> 9c741da6
    )

    # Dynamics
    dynamics = DynamicsTypeList()
    dynamics.add(DynamicsType.TORQUE_DRIVEN)

    # Path constraint
    x_bounds = BoundsList()
    x_bounds.add(QAndQDotBounds(biorbd_model))
    x_bounds[0][:, 0] = 0

    # Initial guess
    x_init = InitialGuessList()
    x_init.add([0] * (n_q + n_qdot))

    # Define control path constraint
    u_bounds = BoundsList()
    u_bounds.add(
        [[torque_min] * n_tau, [torque_max] * n_tau,]
    )
    u_bounds[0][n_tau - 1, :] = 0

    u_init = InitialGuessList()
    u_init.add([torque_init] * n_tau)

    # ------------- #

    return OptimalControlProgram(
        biorbd_model,
        dynamics,
        number_shooting_points,
        final_time,
        x_init,
        u_init,
        x_bounds,
        u_bounds,
        objective_functions,
        nb_threads=nb_threads,
        use_SX=use_SX,
    )


if __name__ == "__main__":
    ocp = prepare_ocp(
        biorbd_model_path="pendulum.bioMod", final_time=3, number_shooting_points=41, nb_threads=4, use_SX=True
    )

    # --- Solve the program --- #
    sol = ocp.solve(solver=Solver.ACADOS)

    # --- Show results --- #
    result = ShowResult(ocp, sol)
    result.graphs()<|MERGE_RESOLUTION|>--- conflicted
+++ resolved
@@ -30,14 +30,10 @@
     objective_functions.add(Objective.Lagrange.MINIMIZE_TORQUE, weight=100.0)
     objective_functions.add(Objective.Lagrange.MINIMIZE_STATE, weight=1.0)
     objective_functions.add(
-<<<<<<< HEAD
-        Objective.Mayer.MINIMIZE_STATE, weight=50000.0, target=data_to_track.T, instant=Instant.END,
-=======
         Objective.Mayer.MINIMIZE_STATE,
         weight=50000.0,
         target=data_to_track.T,
         node=Node.END,
->>>>>>> 9c741da6
     )
 
     # Dynamics
