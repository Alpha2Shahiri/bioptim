import biorbd

from biorbd_optim import (
    Instant,
    OptimalControlProgram,
    DynamicsTypeList,
    DynamicsType,
    ObjectiveList,
    Objective,
    ConstraintList,
    Constraint,
    BoundsList,
    QAndQDotBounds,
    InitialConditionsList,
    ShowResult,
    OdeSolver,
    StateTransitionList,
    StateTransition,
)


def prepare_ocp(biorbd_model_path, number_shooting_points, final_time, loop_from_constraint, ode_solver=OdeSolver.RK):
    # --- Options --- #
    # Model path
    biorbd_model = biorbd.Model(biorbd_model_path)

    # Problem parameters
    tau_min, tau_max, tau_init = -100, 100, 0

    # Add objective functions
    objective_functions = ObjectiveList()
    objective_functions.add(Objective.Lagrange.MINIMIZE_TORQUE, weight=100)

    # Dynamics
    dynamics = DynamicsTypeList()
    dynamics.add(DynamicsType.TORQUE_DRIVEN)

    # Constraints
<<<<<<< HEAD
    constraints = (
        {"type": Constraint.ALIGN_MARKERS, "instant": Instant.MID, "first_marker_idx": 0, "second_marker_idx": 2},
        {"type": Constraint.TRACK_STATE, "instant": Instant.MID, "states_idx": 2},
        {"type": Constraint.ALIGN_MARKERS, "instant": Instant.END, "first_marker_idx": 0, "second_marker_idx": 1},
    )
=======
    constraints = ConstraintList()
    constraints.add(Constraint.ALIGN_MARKERS, instant=Instant.MID, first_marker_idx=0, second_marker_idx=2)
    constraints.add(Constraint.TRACK_STATE, instant=Instant.MID, states_idx=2)
    constraints.add(Constraint.ALIGN_MARKERS, instant=Instant.END, first_marker_idx=0, second_marker_idx=1)
>>>>>>> d162f6f8

    # Path constraint
    x_bounds = BoundsList()
    x_bounds.add(QAndQDotBounds(biorbd_model))
    x_bounds[0].min[2:6, -1] = [1.57, 0, 0, 0]
    x_bounds[0].max[2:6, -1] = [1.57, 0, 0, 0]

    # Initial guess
    x_init = InitialConditionsList()
    x_init.add([0] * (biorbd_model.nbQ() + biorbd_model.nbQdot()))

    # Define control path constraint
<<<<<<< HEAD
    U_bounds = Bounds(
        [torque_min] * biorbd_model.nbGeneralizedTorque(), [torque_max] * biorbd_model.nbGeneralizedTorque()
    )
    U_init = InitialConditions([torque_init] * biorbd_model.nbGeneralizedTorque())
=======
    u_bounds = BoundsList()
    u_bounds.add([[tau_min] * biorbd_model.nbGeneralizedTorque(), [tau_max] * biorbd_model.nbGeneralizedTorque()])

    u_init = InitialConditionsList()
    u_init.add([tau_init] * biorbd_model.nbGeneralizedTorque())
>>>>>>> d162f6f8

    # ------------- #
    # A state transition loop constraint is treated as
    # hard penalty (constraint) if weight is <= 0 [or if no weight is provided], or
    # as a soft penalty (objective) otherwise
    state_transitions = StateTransitionList()
    if loop_from_constraint:
        state_transitions.add(StateTransition.CYCLIC, weight=0)
    else:
        state_transitions.add(StateTransition.CYCLIC, weight=10000)

    return OptimalControlProgram(
        biorbd_model,
        dynamics,
        number_shooting_points,
        final_time,
        x_init,
        u_init,
        x_bounds,
        u_bounds,
        objective_functions,
        constraints,
        ode_solver=ode_solver,
        state_transitions=state_transitions,
    )


if __name__ == "__main__":
    # First node is free but mid and last are constrained to be exactly at a certain point.
    # The cyclic penalty ensures that the first node and the last node are the same.
    ocp = prepare_ocp("cube.bioMod", number_shooting_points=30, final_time=2, loop_from_constraint=True)

    # --- Solve the program --- #
    sol = ocp.solve(show_online_optim=True)

    # --- Show results --- #
    result = ShowResult(ocp, sol)
    result.animate()<|MERGE_RESOLUTION|>--- conflicted
+++ resolved
@@ -36,18 +36,10 @@
     dynamics.add(DynamicsType.TORQUE_DRIVEN)
 
     # Constraints
-<<<<<<< HEAD
-    constraints = (
-        {"type": Constraint.ALIGN_MARKERS, "instant": Instant.MID, "first_marker_idx": 0, "second_marker_idx": 2},
-        {"type": Constraint.TRACK_STATE, "instant": Instant.MID, "states_idx": 2},
-        {"type": Constraint.ALIGN_MARKERS, "instant": Instant.END, "first_marker_idx": 0, "second_marker_idx": 1},
-    )
-=======
     constraints = ConstraintList()
     constraints.add(Constraint.ALIGN_MARKERS, instant=Instant.MID, first_marker_idx=0, second_marker_idx=2)
     constraints.add(Constraint.TRACK_STATE, instant=Instant.MID, states_idx=2)
     constraints.add(Constraint.ALIGN_MARKERS, instant=Instant.END, first_marker_idx=0, second_marker_idx=1)
->>>>>>> d162f6f8
 
     # Path constraint
     x_bounds = BoundsList()
@@ -60,18 +52,11 @@
     x_init.add([0] * (biorbd_model.nbQ() + biorbd_model.nbQdot()))
 
     # Define control path constraint
-<<<<<<< HEAD
-    U_bounds = Bounds(
-        [torque_min] * biorbd_model.nbGeneralizedTorque(), [torque_max] * biorbd_model.nbGeneralizedTorque()
-    )
-    U_init = InitialConditions([torque_init] * biorbd_model.nbGeneralizedTorque())
-=======
     u_bounds = BoundsList()
     u_bounds.add([[tau_min] * biorbd_model.nbGeneralizedTorque(), [tau_max] * biorbd_model.nbGeneralizedTorque()])
 
     u_init = InitialConditionsList()
     u_init.add([tau_init] * biorbd_model.nbGeneralizedTorque())
->>>>>>> d162f6f8
 
     # ------------- #
     # A state transition loop constraint is treated as
