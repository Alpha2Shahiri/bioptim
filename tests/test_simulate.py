import warnings
from sys import platform
import pytest

import numpy as np
from bioptim import Shooting, OdeSolver

from .utils import TestUtils


def test_merge_phases_one_phase():
    # Load pendulum
    bioptim_folder = TestUtils.bioptim_folder()
    pendulum = TestUtils.load_module(bioptim_folder + "/examples/getting_started/pendulum.py")

    ocp = pendulum.prepare_ocp(
        biorbd_model_path=bioptim_folder + "/examples/getting_started/models/pendulum.bioMod",
        final_time=2,
        n_shooting=10,
    )

    sol = ocp.solve()
    sol_merged = sol.merge_phases()
    for key in sol.states:
        np.testing.assert_almost_equal(sol_merged.states[key], sol.states[key])
    for key in sol.controls:
        np.testing.assert_almost_equal(sol_merged.controls[key], sol.controls[key])


def test_merge_phases_multi_phase():
    # Load pendulum
    bioptim_folder = TestUtils.bioptim_folder()
    cube = TestUtils.load_module(bioptim_folder + "/examples/getting_started/example_multiphase.py")

    ocp = cube.prepare_ocp(
        biorbd_model_path=bioptim_folder + "/examples/getting_started/models/cube.bioMod",
    )

    sol = ocp.solve()
    sol_merged = sol.merge_phases()

    for key in sol.states[0]:
        expected = np.concatenate([s[key][:, :-1] for s in sol.states], axis=1)
        expected = np.concatenate((expected, sol.states[-1][key][:, -1][:, np.newaxis]), axis=1)

        np.testing.assert_almost_equal(sol_merged.states[key], expected)

    for key in sol.controls[0]:
        expected = np.concatenate([s[key][:, :-1] for s in sol.controls], axis=1)
        expected = np.concatenate((expected, sol.controls[-1][key][:, -1][:, np.newaxis]), axis=1)

        np.testing.assert_almost_equal(sol_merged.controls[key], expected)


def test_interpolate():
    # Load pendulum
    bioptim_folder = TestUtils.bioptim_folder()
    pendulum = TestUtils.load_module(bioptim_folder + "/examples/getting_started/pendulum.py")
    n_shooting = 10

    ocp = pendulum.prepare_ocp(
        biorbd_model_path=bioptim_folder + "/examples/getting_started/models/pendulum.bioMod",
        final_time=2,
        n_shooting=n_shooting,
    )

    sol = ocp.solve()
    n_frames = 100
    sol_interp = sol.interpolate(n_frames)
    sol_interp_list = sol.interpolate([n_frames])
    shapes = (4, 2, 2)
    for i, key in enumerate(sol.states):
        np.testing.assert_almost_equal(sol_interp.states[key][:, [0, -1]], sol.states[key][:, [0, -1]])
        np.testing.assert_almost_equal(sol_interp_list.states[key][:, [0, -1]], sol.states[key][:, [0, -1]])
        assert sol_interp.states[key].shape == (shapes[i], n_frames)
        assert sol_interp_list.states[key].shape == (shapes[i], n_frames)
        assert sol.states[key].shape == (shapes[i], n_shooting + 1)

    with pytest.raises(
        RuntimeError,
        match="There is no controls in the solution. This may happen in previously "
        "integrated and interpolated structure",
    ):
        _ = sol_interp.controls

    with pytest.raises(
        ValueError,
        match="n_frames should either be a int to merge_phases phases or a "
        "list of int of the number of phases dimension",
    ):
        sol.interpolate([n_frames, n_frames])


@pytest.mark.parametrize("ode_solver", [OdeSolver.RK4, OdeSolver.COLLOCATION])
def test_interpolate_multiphases(ode_solver):
    # Load pendulum
    bioptim_folder = TestUtils.bioptim_folder()
    cube = TestUtils.load_module(bioptim_folder + "/examples/getting_started/example_multiphase.py")

    ocp = cube.prepare_ocp(
        biorbd_model_path=bioptim_folder + "/examples/getting_started/models/cube.bioMod", ode_solver=ode_solver()
    )

    sol = ocp.solve()
    n_frames = 100
    n_shooting = [20, 30, 20]
    sol_interp = sol.interpolate([n_frames, n_frames, n_frames])
    shapes = (6, 3, 3)

    decimal = 2 if ode_solver == OdeSolver.COLLOCATION else 8
    for i, key in enumerate(sol.states[0]):
        np.testing.assert_almost_equal(
            sol_interp.states[i][key][:, [0, -1]], sol.states[i][key][:, [0, -1]], decimal=decimal
        )
        assert sol_interp.states[i][key].shape == (shapes[i], n_frames)
        if ode_solver == OdeSolver.COLLOCATION:
            assert sol.states[i][key].shape == (shapes[i], n_shooting[i] * 5 + 1)
        else:
            assert sol.states[i][key].shape == (shapes[i], n_shooting[i] + 1)

    with pytest.raises(
        RuntimeError,
        match="There is no controls in the solution. This may happen in previously "
        "integrated and interpolated structure",
    ):
        _ = sol_interp.controls

    with pytest.raises(
        ValueError,
        match="n_frames should either be a int to merge_phases phases or a "
        "list of int of the number of phases dimension",
    ):
        sol.interpolate([n_frames, n_frames])


def test_interpolate_multiphases_merge_phase():
    # Load pendulum
    bioptim_folder = TestUtils.bioptim_folder()
    cube = TestUtils.load_module(bioptim_folder + "/examples/getting_started/example_multiphase.py")

    ocp = cube.prepare_ocp(
        biorbd_model_path=bioptim_folder + "/examples/getting_started/models/cube.bioMod",
    )

    sol = ocp.solve()
    n_frames = 100
    n_shooting = [20, 30, 20]
    sol_interp = sol.interpolate(n_frames)
    shapes = (6, 3, 3)

    for i, key in enumerate(sol.states[0]):
        expected = np.array([sol.states[0][key][:, 0], sol.states[-1][key][:, -1]]).T
        np.testing.assert_almost_equal(sol_interp.states[key][:, [0, -1]], expected)

        assert sol_interp.states[key].shape == (shapes[i], n_frames)
        assert sol.states[i][key].shape == (shapes[i], n_shooting[i] + 1)

    with pytest.raises(
        RuntimeError,
        match="There is no controls in the solution. This may happen in previously "
        "integrated and interpolated structure",
    ):
        _ = sol_interp.controls


@pytest.mark.parametrize("ode_solver", [OdeSolver.RK4, OdeSolver.COLLOCATION])
@pytest.mark.parametrize("use_scipy", [True, False])
def test_integrate(use_scipy, ode_solver):
    # Load pendulum
    bioptim_folder = TestUtils.bioptim_folder()
    pendulum = TestUtils.load_module(bioptim_folder + "/examples/getting_started/pendulum.py")
    n_shooting = 80

    ocp = pendulum.prepare_ocp(
        biorbd_model_path=bioptim_folder + "/examples/getting_started/models/pendulum.bioMod",
        final_time=0.9,
        n_shooting=n_shooting,
        ode_solver=ode_solver(),
    )

    sol = ocp.solve()

    opts = {"shooting_type": Shooting.MULTIPLE, "keep_intermediate_points": False, "use_scipy_integrator": use_scipy}
    with pytest.raises(
        ValueError,
        match="Shooting.MULTIPLE and keep_intermediate_points=False "
        "cannot be used simultaneously since it would do nothing",
    ):
        _ = sol.integrate(**opts)

    opts["keep_intermediate_points"] = True
    if ode_solver == OdeSolver.COLLOCATION and not use_scipy:
        with pytest.raises(RuntimeError, match="Integration with direct collocation must be not continuous"):
            sol.integrate(**opts)
        return

    sol_integrated = sol.integrate(**opts)
    shapes = (4, 2, 2)

    decimal = 5 if use_scipy else 8
    for i, key in enumerate(sol.states):
        np.testing.assert_almost_equal(
            sol_integrated.states[key][:, [0, -1]], sol.states[key][:, [0, -1]], decimal=decimal
        )

        assert sol_integrated.states[key].shape == (shapes[i], n_shooting * 5 + 1)
        if ode_solver == OdeSolver.COLLOCATION:
            assert sol.states[key].shape == (shapes[i], n_shooting * 5 + 1)
        else:
            assert sol.states[key].shape == (shapes[i], n_shooting + 1)

    with pytest.raises(
        RuntimeError,
        match="There is no controls in the solution. "
        "This may happen in previously integrated and interpolated structure",
    ):
        _ = sol_integrated.controls


@pytest.mark.parametrize("ode_solver", [OdeSolver.RK4, OdeSolver.COLLOCATION])
@pytest.mark.parametrize("keep_intermediate_points", [False, True])
def test_integrate_single_shoot(keep_intermediate_points, ode_solver):
    # Load pendulum
    bioptim_folder = TestUtils.bioptim_folder()
    pendulum = TestUtils.load_module(bioptim_folder + "/examples/getting_started/pendulum.py")
    n_shooting = 10

    ocp = pendulum.prepare_ocp(
        biorbd_model_path=bioptim_folder + "/examples/getting_started/models/pendulum.bioMod",
        final_time=0.9,
        n_shooting=n_shooting,
        ode_solver=ode_solver(),
    )

    sol = ocp.solve()

    opts = {"keep_intermediate_points": keep_intermediate_points, "use_scipy_integrator": False}
    if ode_solver == OdeSolver.COLLOCATION:
        with pytest.raises(RuntimeError, match="Integration with direct collocation must be not continuous"):
            sol.integrate(**opts)
        return

    sol_integrated = sol.integrate(**opts)
    shapes = (4, 2, 2)

    decimal = 1
    for i, key in enumerate(sol.states):
        np.testing.assert_almost_equal(
            sol_integrated.states[key][:, [0, -1]], sol.states[key][:, [0, -1]], decimal=decimal
        )

        if keep_intermediate_points or ode_solver == OdeSolver.COLLOCATION:
            assert sol_integrated.states[key].shape == (shapes[i], n_shooting * 5 + 1)
        else:
            np.testing.assert_almost_equal(sol_integrated.states[key], sol.states[key], decimal=decimal)
            assert sol_integrated.states[key].shape == (shapes[i], n_shooting + 1)

        assert sol.states[key].shape == (shapes[i], n_shooting + 1)

    with pytest.raises(
        RuntimeError,
        match="There is no controls in the solution. This may happen in previously "
        "integrated and interpolated structure",
    ):
        _ = sol_integrated.controls


@pytest.mark.parametrize("ode_solver", [OdeSolver.RK4, OdeSolver.COLLOCATION])
@pytest.mark.parametrize("keep_intermediate_points", [False, True])
def test_integrate_single_shoot_use_scipy(keep_intermediate_points, ode_solver):
    if ode_solver == OdeSolver.COLLOCATION and platform == "darwin":
        # For some reason, the test fails on Mac
        warnings.warn("Test test_integrate_single_shoot_use_scipy skiped on Mac")
        return

    # Load pendulum
    bioptim_folder = TestUtils.bioptim_folder()
    pendulum = TestUtils.load_module(bioptim_folder + "/examples/getting_started/pendulum.py")
    n_shooting = 10

    ocp = pendulum.prepare_ocp(
        biorbd_model_path=bioptim_folder + "/examples/getting_started/models/pendulum.bioMod",
        final_time=0.9,
        n_shooting=n_shooting,
        ode_solver=ode_solver(),
    )

    sol = ocp.solve()

    opts = {"keep_intermediate_points": keep_intermediate_points, "use_scipy_integrator": True}

    sol_integrated = sol.integrate(**opts)
    shapes = (4, 2, 2)

    decimal = 1

    if ode_solver == OdeSolver.RK4:
        np.testing.assert_almost_equal(
            sol_integrated.states["q"][:, [0, -1]],
            np.array([[0.0, -0.40229917], [0.0, 2.66577734]]),
            decimal=decimal,
        )
        np.testing.assert_almost_equal(
            sol_integrated.states["qdot"][:, [0, -1]],
            np.array([[0.0, 4.09704146], [0.0, 4.54449186]]),
            decimal=decimal,
        )

    else:
        np.testing.assert_almost_equal(
            sol_integrated.states["q"][:, [0, -1]],
            np.array([[0.0, -0.93010486], [0.0, 1.25096783]]),
            decimal=decimal,
        )
        np.testing.assert_almost_equal(
            sol_integrated.states["qdot"][:, [0, -1]],
            np.array([[0.0, -0.78079849], [0.0, 1.89447328]]),
            decimal=decimal,
        )

    if keep_intermediate_points:
        assert sol_integrated.states["all"].shape == (shapes[0], n_shooting * 5 + 1)
        assert sol_integrated.states["q"].shape == (shapes[1], n_shooting * 5 + 1)
        assert sol_integrated.states["qdot"].shape == (shapes[2], n_shooting * 5 + 1)
    else:
        if ode_solver == OdeSolver.RK4:
            np.testing.assert_almost_equal(
                sol_integrated.states["all"],
                np.array(
                    [
                        [0.0, 0.3, 0.6, 0.8, 0.9, 0.8, -0.4, -0.8, -1.0, -0.9, -0.4],
                        [0.0, -0.3, -0.6, -0.7, -0.8, -0.6, 0.6, 1.2, 1.6, 2.1, 2.7],
                        [0.0, 4.6, 2.0, 1.7, 0.7, -4.2, -9.3, -1.1, -3.7, 6.0, 4.1],
                        [0.0, -4.5, -1.8, -1.1, 0.3, 4.8, 10.2, 4.9, 4.1, 6.8, 4.5],
                    ]
                ),
                decimal=decimal,
            )
            np.testing.assert_almost_equal(
                sol_integrated.states["q"],
                np.array(
                    [
                        [
                            0.0,
                            0.33771737,
                            0.60745128,
                            0.77322807,
                            0.87923355,
                            0.75783664,
                            -0.39855413,
                            -0.78071335,
                            -0.9923451,
                            -0.92719046,
                            -0.40229917,
                        ],
                        [
                            0.0,
                            -0.33826953,
                            -0.59909116,
                            -0.72747641,
                            -0.76068201,
                            -0.56369461,
                            0.62924769,
                            1.23356971,
                            1.64774156,
                            2.09574642,
                            2.66577734,
                        ],
                    ]
                ),
                decimal=decimal,
            )
            np.testing.assert_almost_equal(
                sol_integrated.states["qdot"],
                np.array(
                    [
                        [
                            0.0,
                            4.56061105,
                            2.00396203,
                            1.71628908,
                            0.67171827,
                            -4.17420278,
                            -9.3109149,
                            -1.09241789,
                            -3.74378463,
                            6.01186572,
                            4.09704146,
                        ],
                        [
                            0.0,
                            -4.52749096,
                            -1.8038578,
                            -1.06710062,
                            0.30405407,
                            4.80782728,
                            10.24044964,
                            4.893414,
                            4.12673905,
                            6.83563286,
                            4.54449186,
                        ],
                    ]
                ),
                decimal=decimal,
            )
        assert (
            sol_integrated.states["all"].shape == (shapes[0], n_shooting + 1)
            and sol_integrated.states["q"].shape == (shapes[1], n_shooting + 1)
            and sol_integrated.states["qdot"].shape == (shapes[2], n_shooting + 1)
        )

    if ode_solver == OdeSolver.COLLOCATION:
        b = bool(1)
        for i, key in enumerate(sol.states):
            b = b * sol.states[key].shape == (shapes[i], n_shooting * 5 + 1)
        assert b

    with pytest.raises(
        RuntimeError,
        match="There is no controls in the solution. This may happen in previously "
        "integrated and interpolated structure",
    ):
        _ = sol_integrated.controls


@pytest.mark.parametrize("ode_solver", [OdeSolver.RK4, OdeSolver.COLLOCATION])
@pytest.mark.parametrize("shooting", [Shooting.SINGLE_CONTINUOUS, Shooting.MULTIPLE, Shooting.SINGLE])
@pytest.mark.parametrize("merge", [False, True])
@pytest.mark.parametrize("use_scipy", [False, True])
def test_integrate_non_continuous(shooting, merge, use_scipy, ode_solver):
    # Load pendulum
    bioptim_folder = TestUtils.bioptim_folder()
    pendulum = TestUtils.load_module(bioptim_folder + "/examples/getting_started/pendulum.py")
    n_shooting = 10

    ocp = pendulum.prepare_ocp(
        biorbd_model_path=bioptim_folder + "/examples/getting_started/models/pendulum.bioMod",
        final_time=0.9,
        n_shooting=n_shooting,
        ode_solver=ode_solver(),
    )

    sol = ocp.solve()

    opts = {
        "shooting_type": shooting,
        "continuous": False,
        "keep_intermediate_points": False,
        "use_scipy_integrator": use_scipy,
    }
    if shooting == Shooting.SINGLE_CONTINUOUS:
        with pytest.raises(
            ValueError,
            match="Shooting.SINGLE_CONTINUOUS and continuous=False cannot be used simultaneously it is a contradiction",
        ):
            _ = sol.integrate(**opts)
        return
    elif shooting == Shooting.MULTIPLE:
        with pytest.raises(
            ValueError,
            match="Shooting.MULTIPLE and keep_intermediate_points=False cannot be used "
            "simultaneously since it would do nothing",
        ):
            _ = sol.integrate(**opts)

    opts["keep_intermediate_points"] = True
    opts["merge_phases"] = merge
    if ode_solver == OdeSolver.COLLOCATION and shooting != Shooting.MULTIPLE and not use_scipy:
        with pytest.raises(
            RuntimeError,
            match="Integration with direct collocation must using shooting_type=Shooting.MULTIPLE",
        ):
            sol.integrate(**opts)
        return

    sol_integrated = sol.integrate(**opts)
    shapes = (4, 2, 2)

    decimal = 1 if use_scipy or ode_solver == OdeSolver.COLLOCATION else 8
    for i, key in enumerate(sol.states):
        np.testing.assert_almost_equal(
            sol_integrated.states[key][:, [0, -1]], sol.states[key][:, [0, -1]], decimal=decimal
        )

        if ode_solver == OdeSolver.COLLOCATION:
            if use_scipy:
                assert sol_integrated.states[key].shape == (shapes[i], n_shooting * (5 + 1) + 1)
            else:
                assert sol_integrated.states[key].shape == (shapes[i], n_shooting * (4 + 1) + 1)
            assert sol.states[key].shape == (shapes[i], n_shooting * 5 + 1)
        else:
            assert sol_integrated.states[key].shape == (shapes[i], n_shooting * (5 + 1) + 1)
            assert sol.states[key].shape == (shapes[i], n_shooting + 1)

    with pytest.raises(
        RuntimeError,
        match="There is no controls in the solution. This may happen in previously "
        "integrated and interpolated structure",
    ):
        _ = sol_integrated.controls


@pytest.mark.parametrize("ode_solver", [OdeSolver.RK4, OdeSolver.COLLOCATION])
@pytest.mark.parametrize("shooting", [Shooting.SINGLE_CONTINUOUS, Shooting.MULTIPLE, Shooting.SINGLE])
@pytest.mark.parametrize("keep_intermediate_points", [True, False])
@pytest.mark.parametrize("use_scipy", [False, True])
def test_integrate_multiphase(shooting, keep_intermediate_points, use_scipy, ode_solver):
    # Load pendulum
    bioptim_folder = TestUtils.bioptim_folder()
    cube = TestUtils.load_module(bioptim_folder + "/examples/getting_started/example_multiphase.py")

    ocp = cube.prepare_ocp(
        biorbd_model_path=bioptim_folder + "/examples/getting_started/models/cube.bioMod", ode_solver=ode_solver()
    )

    sol = ocp.solve()
    n_shooting = [20, 30, 20]

    opts = {
        "shooting_type": shooting,
        "continuous": False,
        "keep_intermediate_points": keep_intermediate_points,
        "use_scipy_integrator": use_scipy,
    }

    if shooting == Shooting.SINGLE_CONTINUOUS:
        with pytest.raises(
            ValueError,
            match="Shooting.SINGLE_CONTINUOUS and continuous=False cannot be used simultaneously it is a contradiction",
        ):
            _ = sol.integrate(**opts)
        return

    if ode_solver == OdeSolver.COLLOCATION:
        if not use_scipy:
            if shooting != Shooting.MULTIPLE:
                with pytest.raises(
                    RuntimeError, match="Integration with direct collocation must using shooting_type=Shooting.MULTIPLE"
                ):
                    _ = sol.integrate(**opts)
                return

    if shooting == Shooting.MULTIPLE:
        if not keep_intermediate_points:
            with pytest.raises(
                ValueError,
                match="Shooting.MULTIPLE and keep_intermediate_points=False cannot be used "
                "simultaneously since it would do nothing",
            ):
                _ = sol.integrate(**opts)
            return

    opts["continuous"] = True
    if ode_solver == OdeSolver.COLLOCATION and not use_scipy:
        with pytest.raises(
            RuntimeError,
            match="Integration with direct collocation must be not continuous",
        ):
            sol.integrate(**opts)
        return

    sol_integrated = sol.integrate(**opts)
    shapes = (6, 3, 3)

    decimal = 1 if use_scipy else 8
    for i in range(len(sol_integrated.states)):
        for k, key in enumerate(sol.states[i]):
            if not use_scipy or shooting == Shooting.MULTIPLE:
                np.testing.assert_almost_equal(
                    sol_integrated.states[i][key][:, [0, -1]], sol.states[i][key][:, [0, -1]], decimal=decimal
                )

            if keep_intermediate_points:
                assert sol_integrated.states[i][key].shape == (shapes[k], n_shooting[i] * 5 + 1)
            else:
                if not use_scipy or shooting == Shooting.MULTIPLE:
                    np.testing.assert_almost_equal(sol_integrated.states[i][key], sol.states[i][key])
                assert sol_integrated.states[i][key].shape == (shapes[k], n_shooting[i] + 1)
            if ode_solver == OdeSolver.COLLOCATION:
                assert sol.states[i][key].shape == (shapes[k], n_shooting[i] * 5 + 1)
            else:
                assert sol.states[i][key].shape == (shapes[k], n_shooting[i] + 1)

    with pytest.raises(
        RuntimeError,
        match="There is no controls in the solution. This may happen in previously "
        "integrated and interpolated structure",
    ):
        _ = sol_integrated.controls


@pytest.mark.parametrize("ode_solver", [OdeSolver.RK4, OdeSolver.COLLOCATION])
@pytest.mark.parametrize("shooting", [Shooting.SINGLE_CONTINUOUS, Shooting.MULTIPLE, Shooting.SINGLE])
@pytest.mark.parametrize("keep_intermediate_points", [True, False])
@pytest.mark.parametrize("use_scipy", [False, True])
def test_integrate_multiphase_merged(shooting, keep_intermediate_points, use_scipy, ode_solver):
    # Load pendulum
    bioptim_folder = TestUtils.bioptim_folder()
    cube = TestUtils.load_module(bioptim_folder + "/examples/getting_started/example_multiphase.py")

    ocp = cube.prepare_ocp(
        biorbd_model_path=bioptim_folder + "/examples/getting_started/models/cube.bioMod",
        ode_solver=ode_solver(),
    )

    sol = ocp.solve()

    opts = {
        "shooting_type": shooting,
        "continuous": False,
        "keep_intermediate_points": keep_intermediate_points,
        "use_scipy_integrator": use_scipy,
    }

    if shooting == Shooting.SINGLE_CONTINUOUS:
        with pytest.raises(
            ValueError,
            match="Shooting.SINGLE_CONTINUOUS and continuous=False cannot be used simultaneously it is a contradiction",
        ):
            _ = sol.integrate(**opts)
        return

    if ode_solver == OdeSolver.COLLOCATION and not use_scipy:
        if shooting != Shooting.MULTIPLE:
            with pytest.raises(
                RuntimeError, match="Integration with direct collocation must using shooting_type=Shooting.MULTIPLE"
            ):
                _ = sol.integrate(**opts)
            return

    if shooting == Shooting.MULTIPLE:
        if not keep_intermediate_points:
            with pytest.raises(
                ValueError,
                match="Shooting.MULTIPLE and keep_intermediate_points=False cannot be used "
                "simultaneously since it would do nothing",
            ):
                _ = sol.integrate(**opts)
            return

    opts["merge_phases"] = True
    opts["continuous"] = True
    if ode_solver == OdeSolver.COLLOCATION and not use_scipy:
        with pytest.raises(
            RuntimeError,
            match="Integration with direct collocation must be not continuous",
        ):
            sol.integrate(**opts)
        return

    n_shooting = [20, 30, 20]
    sol_integrated = sol.integrate(**opts)
    shapes = (6, 3, 3)

    decimal = 0 if use_scipy else 8
    for k, key in enumerate(sol.states[0]):
        expected = np.array([sol.states[0][key][:, 0], sol.states[-1][key][:, -1]]).T
        if not use_scipy or shooting == Shooting.MULTIPLE:
            np.testing.assert_almost_equal(sol_integrated.states[key][:, [0, -1]], expected, decimal=decimal)

        if keep_intermediate_points:
            assert sol_integrated.states[key].shape == (shapes[k], sum(n_shooting) * 5 + 1)
        else:
            # The interpolation prevents from comparing all points
            if not use_scipy or shooting == Shooting.MULTIPLE:
                expected = np.concatenate(
                    (sol.states[0][key][:, 0:1], sol.states[-1][key][:, -1][:, np.newaxis]), axis=1
                )
                np.testing.assert_almost_equal(sol_integrated.states[key][:, [0, -1]], expected)
            assert sol_integrated.states[key].shape == (shapes[k], sum(n_shooting) + 1)

    for i in range(len(sol_integrated.states)):
        for k, key in enumerate(sol.states[i]):
            if ode_solver == OdeSolver.COLLOCATION:
                assert sol.states[i][key].shape == (shapes[k], n_shooting[i] * 5 + 1)
            else:
                assert sol.states[i][key].shape == (shapes[k], n_shooting[i] + 1)

    with pytest.raises(
        RuntimeError,
        match="There is no controls in the solution. This may happen in previously "
        "integrated and interpolated structure",
    ):
        _ = sol_integrated.controls


@pytest.mark.parametrize("ode_solver", [OdeSolver.RK4, OdeSolver.COLLOCATION])
@pytest.mark.parametrize("shooting", [Shooting.SINGLE_CONTINUOUS, Shooting.MULTIPLE, Shooting.SINGLE])
@pytest.mark.parametrize("use_scipy", [False, True])
def test_integrate_multiphase_non_continuous(shooting, use_scipy, ode_solver):
    # Load pendulum
    bioptim_folder = TestUtils.bioptim_folder()
    cube = TestUtils.load_module(bioptim_folder + "/examples/getting_started/example_multiphase.py")

    ocp = cube.prepare_ocp(
        biorbd_model_path=bioptim_folder + "/examples/getting_started/models/cube.bioMod", ode_solver=ode_solver()
    )

    sol = ocp.solve()
    n_shooting = [20, 30, 20]

    opts = {
        "shooting_type": shooting,
        "continuous": False,
        "keep_intermediate_points": True,
        "use_scipy_integrator": use_scipy,
    }

    if shooting == Shooting.SINGLE_CONTINUOUS:
        with pytest.raises(
            ValueError,
            match="Shooting.SINGLE_CONTINUOUS and continuous=False cannot be used "
            "simultaneously it is a contradiction",
        ):
            _ = sol.integrate(**opts)
        return

    if ode_solver == OdeSolver.COLLOCATION and not use_scipy:
        if shooting != Shooting.MULTIPLE:
            with pytest.raises(
                RuntimeError, match="Integration with direct collocation must using shooting_type=Shooting.MULTIPLE"
            ):
                _ = sol.integrate(**opts)
            return

    sol_integrated = sol.integrate(**opts)
    shapes = (6, 3, 3)

    decimal = 1 if use_scipy or ode_solver == OdeSolver.COLLOCATION else 8
    for i in range(len(sol_integrated.states)):
        for k, key in enumerate(sol.states[i]):
            if not use_scipy or shooting == Shooting.MULTIPLE:
                np.testing.assert_almost_equal(
                    sol_integrated.states[i][key][:, [0, -1]], sol.states[i][key][:, [0, -1]], decimal=decimal
                )
                np.testing.assert_almost_equal(
                    sol_integrated.states[i][key][:, [0, -2]], sol.states[i][key][:, [0, -1]], decimal=decimal
                )

            if ode_solver == OdeSolver.COLLOCATION and not use_scipy:
                assert sol_integrated.states[i][key].shape == (shapes[k], n_shooting[i] * (4 + 1) + 1)
            else:
                assert sol_integrated.states[i][key].shape == (shapes[k], n_shooting[i] * (5 + 1) + 1)

            if ode_solver == OdeSolver.COLLOCATION:
                assert sol.states[i][key].shape == (shapes[k], n_shooting[i] * 5 + 1)
            else:
                assert sol.states[i][key].shape == (shapes[k], n_shooting[i] + 1)

    with pytest.raises(
        RuntimeError,
        match="There is no controls in the solution. This may happen in previously "
        "integrated and interpolated structure",
    ):
        _ = sol_integrated.controls


@pytest.mark.parametrize("ode_solver", [OdeSolver.RK4, OdeSolver.COLLOCATION])
@pytest.mark.parametrize("shooting", [Shooting.SINGLE_CONTINUOUS, Shooting.MULTIPLE, Shooting.SINGLE])
@pytest.mark.parametrize("use_scipy", [False, True])
def test_integrate_multiphase_merged_non_continuous(shooting, use_scipy, ode_solver):
    # Load pendulum
    bioptim_folder = TestUtils.bioptim_folder()
    cube = TestUtils.load_module(bioptim_folder + "/examples/getting_started/example_multiphase.py")

    ocp = cube.prepare_ocp(
        biorbd_model_path=bioptim_folder + "/examples/getting_started/models/cube.bioMod", ode_solver=ode_solver()
    )

    sol = ocp.solve()

    opts = {
        "shooting_type": shooting,
        "continuous": False,
        "keep_intermediate_points": False,
        "use_scipy_integrator": use_scipy,
    }
    if shooting == Shooting.SINGLE_CONTINUOUS:
        with pytest.raises(
            ValueError,
            match="Shooting.SINGLE_CONTINUOUS and continuous=False cannot be used simultaneously it is a contradiction",
        ):
            _ = sol.integrate(**opts)
        return

    elif shooting == Shooting.MULTIPLE:
        with pytest.raises(
            ValueError,
            match="Shooting.MULTIPLE and keep_intermediate_points=False cannot be used simultaneously since it would do nothing",
        ):
            _ = sol.integrate(**opts)

    elif ode_solver == OdeSolver.COLLOCATION:
        if not use_scipy:
            with pytest.raises(
                RuntimeError,
                match="Integration with direct collocation must using shooting_type=Shooting.MULTIPLE",
            ):
                _ = sol.integrate(**opts)
            return

    opts["merge_phases"] = True
    opts["keep_intermediate_points"] = True
    n_shooting = [20, 30, 20]
    sol_integrated = sol.integrate(**opts)
    shapes = (6, 3, 3)

    decimal = 0 if use_scipy or ode_solver == OdeSolver.COLLOCATION else 8
    steps = 4 if not use_scipy and ode_solver == OdeSolver.COLLOCATION else 5
    for k, key in enumerate(sol.states[0]):
        expected = np.array([sol.states[0][key][:, 0], sol.states[-1][key][:, -1]]).T
        if not use_scipy or shooting == Shooting.MULTIPLE:
            np.testing.assert_almost_equal(sol_integrated.states[key][:, [0, -1]], expected, decimal=decimal)
            np.testing.assert_almost_equal(sol_integrated.states[key][:, [0, -2]], expected, decimal=decimal)

<<<<<<< HEAD
        if ode_solver == OdeSolver.COLLOCATION:
            n_nodes = sum(n_shooting) * (steps + 1) + len(n_shooting) + 1
        else:
            n_nodes = sum(n_shooting) * (steps + 1) + 1

        assert sol_integrated.states[key].shape == (shapes[k], n_nodes)
=======
        assert sol_integrated.states[key].shape == (shapes[k], sum(n_shooting) * (steps + 1) + 1 * len(n_shooting))
>>>>>>> 3a5473ee

    for i in range(len(sol_integrated.states)):
        for k, key in enumerate(sol.states[i]):
            if ode_solver == OdeSolver.COLLOCATION:
                assert sol.states[i][key].shape == (shapes[k], n_shooting[i] * 5 + 1)
            else:
                assert sol.states[i][key].shape == (shapes[k], n_shooting[i] + 1)

    with pytest.raises(
        RuntimeError,
        match="There is no controls in the solution. This may happen in previously "
        "integrated and interpolated structure",
    ):
        _ = sol_integrated.controls<|MERGE_RESOLUTION|>--- conflicted
+++ resolved
@@ -814,16 +814,7 @@
             np.testing.assert_almost_equal(sol_integrated.states[key][:, [0, -1]], expected, decimal=decimal)
             np.testing.assert_almost_equal(sol_integrated.states[key][:, [0, -2]], expected, decimal=decimal)
 
-<<<<<<< HEAD
-        if ode_solver == OdeSolver.COLLOCATION:
-            n_nodes = sum(n_shooting) * (steps + 1) + len(n_shooting) + 1
-        else:
-            n_nodes = sum(n_shooting) * (steps + 1) + 1
-
-        assert sol_integrated.states[key].shape == (shapes[k], n_nodes)
-=======
         assert sol_integrated.states[key].shape == (shapes[k], sum(n_shooting) * (steps + 1) + 1 * len(n_shooting))
->>>>>>> 3a5473ee
 
     for i in range(len(sol_integrated.states)):
         for k, key in enumerate(sol.states[i]):
