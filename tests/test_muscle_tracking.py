--- conflicted
+++ resolved
@@ -419,20 +419,11 @@
     # initial and final controls
     np.testing.assert_almost_equal(tau[:, 0], np.array([-1.2645016, 1.1780052, -0.3456392, -54.8244136]), decimal=2)
     np.testing.assert_almost_equal(tau[:, -1], np.array([12.0122738, 19.7590172, 3.1561865, -21.3647429]), decimal=2)
-<<<<<<< HEAD
     np.testing.assert_almost_equal(mus_controls[:, 0], np.array([0.4972386]))
     np.testing.assert_almost_equal(mus_controls[:, -1], np.array([0.4702531]))
-=======
-    np.testing.assert_almost_equal(
-        mus_controls[:, 0], np.array([0.4972386]),
-    )
-    np.testing.assert_almost_equal(
-        mus_controls[:, -1], np.array([0.4702531]),
-    )
 
     # save and load
     TestUtils.save_and_load(sol, ocp, False)
 
     # simulate
-    TestUtils.simulate(sol, ocp)
->>>>>>> d162f6f8
+    TestUtils.simulate(sol, ocp)