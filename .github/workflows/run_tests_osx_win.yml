--- conflicted
+++ resolved
@@ -12,11 +12,7 @@
       fail-fast: false
       matrix:
         os: [macos-latest, windows-latest]
-<<<<<<< HEAD
-        shard: [1, 2, 3, 4, 5, 6]
-=======
-        shard: [1, 2, 3, 4, 5]
->>>>>>> 2f1e6e5e
+        shard: [1, 2, 3, 4, 5, 6, 7]
     name: Tests on ${{ matrix.os }}-shard ${{ matrix.shard }}
     runs-on: ${{ matrix.os }}
     defaults:
