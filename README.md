<p align="center">
    <img
      src="https://github.com/pyomeca/biorbd_design/blob/main/logo_png/bioptim_full.png"
      alt="logo"
    />
</p>

`Bioptim` is an optimal control program (OCP) framework for biomechanics. 
It is based on the efficient [biorbd](https://github.com/pyomeca/biorbd) biomechanics library and benefits from the powerful algorithmic diff provided by [CasADi](https://web.casadi.org/).
It interfaces the robust [`Ipopt`](https://github.com/coin-or/Ipopt) and the fast [`Acados`](https://github.com/acados/acados) solvers to suit all your needs for solving OCP in biomechanics. 

## Status

| Type | Status |
|---|---|
| License | <a href="https://opensource.org/licenses/MIT"><img src="https://img.shields.io/badge/license-MIT-success" alt="License"/></a> |
| Continuous integration | [![Build status](https://github.com/pyomeca/bioptim/actions/workflows/run_tests.yml/badge.svg)](https://github.com/pyomeca/bioptim/actions) |
| Code coverage | [![codecov](https://codecov.io/gh/pyomeca/bioptim/branch/master/graph/badge.svg?token=NK1V6QE2CK)](https://codecov.io/gh/pyomeca/bioptim) |
| DOI | [![DOI](https://zenodo.org/badge/251615517.svg)](https://zenodo.org/badge/latestdoi/251615517) |

The current status of `bioptim` on conda-forge is

| Name | Downloads | Version | Platforms | MyBinder |
| --- | --- | --- | --- | --- |
| [![Conda Recipe](https://img.shields.io/badge/recipe-bioptim-green.svg)](https://anaconda.org/conda-forge/bioptim) | [![Conda Downloads](https://img.shields.io/conda/dn/conda-forge/bioptim.svg)](https://anaconda.org/conda-forge/bioptim) | [![Conda Version](https://img.shields.io/conda/vn/conda-forge/bioptim.svg)](https://anaconda.org/conda-forge/bioptim) | [![Conda Platforms](https://img.shields.io/conda/pn/conda-forge/bioptim.svg)](https://anaconda.org/conda-forge/bioptim) | [![Binder](https://mybinder.org/badge_logo.svg)](https://mybinder.org/v2/gh/pyomeca/bioptim-tutorial/HEAD?urlpath=lab) |

# Try bioptim
Anyone can play with bioptim with a working (but slightly limited in terms of graphics) MyBinder by clicking the following badge

[![Binder](https://mybinder.org/badge_logo.svg)](https://mybinder.org/v2/gh/pyomeca/bioptim-tutorial/HEAD?urlpath=lab)

As a tour guide that uses this binder, you can watch the `bioptim` workshop that we gave at the CMBBE conference on September 2021 by following this link:
[https://youtu.be/z7fhKoW1y60](https://youtu.be/z7fhKoW1y60)

# Table of Contents  
[Testing bioptim](#try-bioptim)

[How to install](#how-to-install)
- [From anaconda](#installing-from-anaconda-for-windows-linux-and-mac)
- [From the sources](#installing-from-the-sources-for-linux-mac-and-windows)
- [Installation complete](#installation-complete)

[A first practical example](#a-first-practical-example)
- [The import](#the-import)
- [Building the ocp](#building-the-ocp)
- [Solving the ocp](#solving-the-ocp)
- [Show the results](#show-the-results)
- [The full example files](#the-full-example-files)
- [Solving using multi-start](#solving-using-multi-start)

[A more in depth look at the `bioptim` API](#a-more-in-depth-look-at-the-bioptim-api)
- [The OCP](#the-ocp)
  - [OptimalControlProgram](#class-optimalcontrolprogram)
  - [NonLinearProgram](#class-nonlinearprogram)
- [The dynamics](#the-dynamics)
  - [Dynamics](#class-dynamics)
  - [DynamicsList](#class-dynamicslist)
  - [DynamicsFcn](#class-dynamicsfcn)
- [The bounds](#the-bounds)
  - [Bounds](#class-bounds)
  - [BoundsList](#class-boundslist)
- [The initial conditions](#the-initial-conditions)
  - [InitialGuess](#class-initialguess)
  - [InitialGuessList](#class-initialguesslist)
- [The variable scaling](#the-variable-scaling)
  - [VariableScaling](#class-VariableScaling)
  - [VariableScalingList](#class-VariableScalinglist)
- [The constraints](#the-constraints)
  - [Constraint](#class-constraint)
  - [ConstraintList](#class-constraintlist)
  - [ConstraintFcn](#class-constraintfcn)
- [The objective functions](#the-objective-functions)
  - [Objective](#class-objective)
  - [ObjectiveList](#class-objectivelist)
  - [ObjectiveFcn](#class-objectivefcn)
- [The parameters](#the-parameters)
  - [ParameterList](#class-parameterlist)
- [The multinode constraints](#the-multinode-constraints)
  - [MultinodeConstraintList](#class-multinodeconstraintlist)
  - [MultinodeConstraintFcn](#class-multinodeconstraintfcn)
- [The phase transitions](#the-phase-transitions)
  - [PhaseTransitionList](#class-phasetransitionlist)
  - [PhaseTransitionFcn](#class-phasetransitionfcn)
- [The results](#the-results)
  - [Data manipulation](#data-manipulation)
  - [Data visualization](#data-visualization)
- [The extra stuff and the Enum](#the-extra-stuff-and-the-enum)
  - [The mappings](#the-mappings)
  - [Node](#enum-node)
  - [OdeSolver](#class-odesolver)
  - [Solver](#enum-solver)
  - [ControlType](#enum-controltype)
  - [PlotType](#enum-plottype)
  - [InterpolationType](#enum-interpolationtype)
  - [Shooting](#enum-shooting)
  - [CostType](#enum-costtype)
  - [SolutionIntegrator](#enum-solutionintegrator)
  - [IntegralApproximation](#enum-integralapproximation)
  - [RigidBodyDynamics](#enum-rigidbodydynamics)
  - [SoftContactDynamics](#enum-softcontactdynamics)
  - [DefectType](#enum-defecttype)
        
[Examples](#examples)
- [Run examples](#run-examples)
- [Getting started](#getting-started)
- [Muscle driven OCP](#muscle-driven-ocp)
- [Muscle driven with contact](#muscle-driven-with-contact)
- [Optimal time OCP](#optimal-time-ocp)
- [Symmetrical torque driven OCP](#symmetrical-torque-driven-ocp)
- [Torque driven OCP](#torque-driven-ocp)
- [Track](#track)
- [Moving estimation horizon](#moving-estimation-horizon)
- [Acados](#acados)

[Citing](#Citing)


# How to install 
The preferred way to install for the lay user is using anaconda. 
Another way, more designed for the core programmers is from the sources. 
While it is theoretically possible to use `bioptim` from Windows, it is highly discouraged since it will require to manually compile all the dependencies. 
A great alternative for the Windows users is *Ubuntu* on *Windows supporting Linux*.

## Installing from Anaconda (For Windows, Linux and Mac)
The easiest way to install `bioptim` is to download the binaries from [Anaconda](https://anaconda.org/) repositories. 
The project is hosted on the conda-forge channel (https://anaconda.org/conda-forge/bioptim).

After having installed properly an anaconda client [my suggestion would be Miniconda (https://conda.io/miniconda.html)] and loaded the desired environment to install `bioptim` in, just type the following command:
```bash
conda install -c conda-forge bioptim
```
This will download and install all the dependencies and install `bioptim`. 
And that is it! 
You can already enjoy bioptiming!

## Installing from the sources (For Linux, Mac and Windows)
Installing from the sources is basically as easy as installing from Anaconda, with the difference that you will be required to download and install the dependencies by hand (see section below). 

### Dependencies
`bioptim` relies on several libraries. 
The most obvious one is the `biorbd` suite (including indeed `biorbd` and `bioviz`), but some extra more are required.
Due to the amount of different dependencies, it would be tedious to show how to install them all here. 
The user is therefore invited to read the relevant documentations. 

Here is a list of all direct dependencies (meaning that some dependencies may require other libraries themselves):
- [Python](https://www.python.org/)
- [numpy](https://numpy.org/)
- [scipy](https://scipy.org/)
- [packaging](https://packaging.python.org/)
- [setuptools](https://pypi.org/project/setuptools/)
- [matplotlib](https://matplotlib.org/)
- [pandas](https://pandas.pydata.org/)
- [pyomeca](https://github.com/pyomeca/pyomeca)
- [CasADi](https://web.casadi.org/)
- [rbdl-casadi](https://github.com/pyomeca/rbdl-casadi) compiled with the CasADi backend
- [tinyxml](http://www.grinninglizard.com/tinyxmldocs/index.html)
- [biorbd](https://github.com/pyomeca/biorbd)
- [vtk](https://vtk.org/)
- [PyQt](https://www.riverbankcomputing.com/software/pyqt)
- [bioviz](https://github.com/pyomeca/bioviz)
- [graphviz](https://graphviz.org/)
- [`Ipopt`](https://github.com/coin-or/Ipopt)
- [`Acados`](https://github.com/acados/acados)
- [pyqtgraph](https://www.pyqtgraph.org/)

and optionally:
- [The linear solvers from the HSL Mathematical Software Library](http://www.hsl.rl.ac.uk/index.html)

#### Linux - Installing dependencies with conda
All these (except for ̀`Acados` and the HSL lib) can easily be installed using (assuming the anaconda3 environment is loaded if needed) the `pip3` command, or the Anaconda's following command:
```bash
conda install biorbd bioviz python-graphviz -cconda-forge
```
Since there isn't any `Anaconda` nor `pip3` package of `Acados`, a convenient installer is provided with `bioptim`. 
The installer can be found and run at `[ROOT_BIOPTIM]/external/acados_install_linux.sh`.
However, the installer requires an `Anaconda3` environment.
If you have an `Anaconda3` environment loaded, the installer should find itself where to install. 
If you want to install elsewhere, you can provide the script with a first argument which is the `$CONDA_PREFIX`. 
The second argument that can be passed to the script is the `$BLASFEO_TARGET`. 
If you don't know what it is, it is probably better to keep the default. 
Please note that depending on your computer architecture, `Acados` may or may not work properly.

#### Mac - Installing dependencies with conda
Equivalently for MacOSX:
```bash
conda install casadi 'rbdl=*=*casadi*' 'biorbd=*=*casadi*' 'bioviz=*=*casadi*' python-graphviz -cconda-forge
```
Since there isn't any `Anaconda` nor `pip3` package of `Acados`, a convenient installer is provided with `bioptim`.
The `Acados` installation script is `[ROOT_BIOPTIM]/external/acados_install_mac.sh`.
However, the installer requires an `Anaconda3` environment.
If you have an `Anaconda3` environment loaded, the installer should find itself where to install. 
If you want to install elsewhere, you can provide the script with a first argument which is the `$CONDA_PREFIX`. 
The second argument that can be passed to the script is the `$BLASFEO_TARGET`. 
If you don't know what it is, it is probably better to keep the default. 
Please note that depending on your computer architecture, `Acados` may or may not work properly.

#### Windows - Installing dependencies with conda
Equivalently for Windows:
```bash
conda install casadi 'rbdl=*=*casadi*' 'biorbd=*=*casadi*' 'bioviz=*=*casadi*' python-graphviz -cconda-forge
```
There isn't any `Anaconda` nor `pip3` package of `Acados`.
If one wants to use the `Acados` solver on Windows, they must compile it by themselves.

#### The case of HSL solvers
HSL is a collection of state-of-the-art packages for large-scale scientific computation. 
Among its best known packages are those for the solution of sparse linear systems (`ma27`, `ma57`, etc.), compatible with ̀`Ipopt`.
HSL packages are [available](http://www.hsl.rl.ac.uk/download/coinhsl-archive-linux-x86_64/2014.01.17/) at no cost for academic research and teaching. 
Once you obtain the HSL dynamic library (precompiled `libhsl.so` for Linux, to be compiled `libhsl.dylib` for MacOSX, `libhsl.dll` for Windows), you just have place it in your `Anaconda3` environment into the `lib/` folder.
You are now able to use all the options of `bioptim`, including the HSL linear solvers with `Ipopt`.
We recommend that you use `ma57` as a default linear solver by calling as such:
```python
solver = Solver.IPOPT()
solver.set_linear_solver("ma57")
ocp.solve(solver)
```
## Installation complete
Once you have downloaded `bioptim`, navigate to the root folder and (assuming your conda environment is loaded if needed), you can type the following command:
```bash 
python setup.py install
```
Assuming everything went well, that is it! 
You can already enjoy bioptimizing!

# A first practical example
The easiest way to learn `bioptim` is to dive into it.
So let's do that and build our first optimal control program together.
Please note that this tutorial is designed to recreate the `examples/getting_started/pendulum.py` file where a pendulum is asked to start in a downward position and to end, balanced, in an upward position while only being able to actively move sideways.

## The import
We won't spend time explaining the import, since every one of them will be explained in details later, and that it is pretty straightforward anyway.
```python
import biorbd_casadi as biorbd
from bioptim import (
    BiorbdModel,
    OptimalControlProgram,
    DynamicsFcn,
    Dynamics,
    Bounds,
    
    InitialGuess,
    ObjectiveFcn,
    Objective,
)
```

## Building the ocp
First of all, let's load a bioMod file using `biorbd`:
```python
bio_model = BiorbdModel("pendulum.bioMod")
```
It is convenient since it will provide interesting functions such as the number of degrees of freedom (`bio_model.nb_q`).
Please note that a copy of `pendulum.bioMod` is available at the end of the *Getting started* section.
In brief, the pendulum consists of two degrees of freedom (sideways movement and rotation) with the center of mass near the head.

The dynamics of the pendulum, as for a lot of biomechanics one as well, is to drive it by the generalized forces. 
That is forces and moments directly applied to the degrees of freedom as if virtual motors were to power them.
In `bioptim`, this dynamic is called torque driven. 
In a torque driven dynamics, the states are the positions (also called generalized coordinates, *q*) and the velocities (also called the generalized velocities, *qdot*) and the controls are the joint torques (also called generalized forces, *tau*). 
Let's define such a dynamics:
```python
dynamics = Dynamics(DynamicsFcn.TORQUE_DRIVEN)
```

The pendulum is required to start in a downward position (0 rad) and to finish in an upward position (3.14 rad) with no velocity at start and end nodes.
To define that, it would be nice to first define boundary constraints on the position (*q*) and velocities (*qdot*) that match those in the bioMod file and to apply them at the very beginning, the very end and all the intermediate nodes as well.
In this case, the state with index 0 is translation y, and the index 1 refers to rotation about x. 
Finally, the index 2 and 3 are respectively the velocity of translation y and rotation about x 

bounds_from_ranges uses the ranges from a biorbd model and returns a structure with the minimal and maximal bounds for all the degrees of freedom and velocities on three columns corresponding to the starting node, the intermediate nodes and the final node, respectively.
How convenient!
```python
x_bounds = bio_model.bounds_from_ranges(["q", "qdot"])
```
The first dimension of x_bounds is the degrees of freedom (*q*) `and` their velocities (*qdot*) that match those `in` the bioMod `file`. The time `is` discretized `in` nodes wich `is` the second dimension declared `in` x_bounds.
If you have more than one phase, we would have x_bound[*phase*][*q `and` qdot*, *nodes*]
In the first place, we want the first `and` last column(which `is` equivalent to nodes 0 `and` -1) to be 0, that is the translations `and` rotations to be null `for` both the position `and` so the velocities.
```python
x_bounds[:, [0, -1]] = 0
```
Finally, override once again the final node for the rotation, so it is upside down.
```python
x_bounds[1, -1] = 3.14
```
At that point, you may want to have a look at the `x_bounds.min` and `x_bounds.max` matrices to convince yourself that the initial and final position and velocities are prescribed and that all the intermediate points are free up to a certain minimal and maximal values. 

Up to that point, there is nothing preventing the solver to simply use the virtual motor of the rotation to rotate the pendulum upward (like clock hands) to get to the upside down rotation. 
What makes this example interesting is that we can prevent this by defining minimal and maximal bounds on the control (the maximal forces that these motors have)
```
u_bounds = Bounds([-100, 0], [100, 0])
```
Like this, the sideways force ranges from -100 Newton to 100 Newton, but the rotation force ranges from 0 N/m to 0 N/m.
Again, `u_bound` is defined for the first, the intermediate and the final nodes, but this time, we don't want to specify anything particular for the first and final nodes, so we can leave them as is. 

Who says optimization, says cost function.
Even though, it is possible to define an OCP without objective, it is not so much recommended, and let's face it... much less fun!
So the goal (or the cost function) of the pendulum is to perform its task while using the minimum forces as possible. 
Therefore, an objective function that minimizes the generalized forces is defined:
```python
objective_functions = Objective(ObjectiveFcn.Lagrange.MINIMIZE_TORQUE)
```

At that point, it is possible to solves the program.
Still, helping the solver is usually a good idea, so let's give ̀`Ipopt` a starting point to investigate.
The initial guess that we can provide are those for the states (`x_init`, here *q* and *qdot*) and for the controls (`u_init`, here *tau*). 
So let's define both of them quickly
```python
x_init = InitialGuess([0, 0, 0, 0])
u_init = InitialGuess([0, 0])

```
Please note that `x_init` is twice the size of `u_init` because it contains the two degrees of freedom from the generalized coordinates (*q*) and the two from the generalized velocities (*qdot*), while `u_init` only contains the generalized forces (*tau*).
In this case, we have both the positions `and` their velocities to be 0.

On the same train of thoughts, if we want to help the solver even more, we can also define a variable scaling for the states (`x_scaling`, here *q* and *qdot*) and for the controls (`u_scaling`, here *tau*). *Note that the scaling should be declared in order that the variables appear. 
We encourage you to choose a variable scaling the same order of magnitude to the expected optimal values.
```python
x_scaling = VariableScalingList()
x_scaling.add("q", scaling=[1, 3])
x_scaling.add("qdot", scaling=[85, 85])
    
u_scaling = VariableScalingList()
u_scaling.add("tau", scaling=[900, 1])
```

We now have everything to create the ocp!
For that we have to decide how much time the pendulum has to get up there (`phase_time`) and how many shooting point are defined for the multishoot (`n_shooting`).
Thereafter, you just have to send everything to the `OptimalControlProgram` class and let `bioptim` prepare everything for you.
For simplicity's sake, I copy all the piece of code previously visited in the building of the ocp section here:
```python
ocp = OptimalControlProgram(
        bio_model,
        dynamics,
        n_shooting=25,
        phase_time=3,
        x_init=x_init,
        u_init=u_init,
        x_bounds=x_bounds,
        u_bounds=u_bounds,
        objective_functions=objective_functions,
    )
```
## Checking the ocp
Now you can check if the ocp is well defined for the initial values.
This checking will help you to see if your constraints and objectives are ok.
To visualize it, you can use
```python
ocp.check_conditioning()
```
This will print two different plots !

The first one shows the jacobian matrix of constraints and the norm of each hessian matrix of constraints.
There are one matrix for each phase.
The first half of the plot can be used to verify if some constraints are redundant. It simply compare the rank of the jacobian with the numbers of contraints for each phase.
The second half of the plot can be used to verify if the equality constraints are linear.

The second plot window shows the hessian of the objective for each phase. It calculates if the problem can be convexe by checking if the matrix is positive semi-definite.
It also calculate the condition number for each phase thanks to the eigen values.

If everything is ok, let's solve the ocp !

## Solving the ocp
It is now time to see `Ipopt` in action! 
To solve the ocp, you simply have to call the `solve()` method of the `ocp` class
```python
solver = Solver.IPOPT(show_online_optim=True)
sol = ocp.solve(solver)
```
If you feel fancy, you can even activate the online optimization graphs!
However, for such an easy problem, `Ipopt` won't leave you the time to appreciate the realtime updates of the graph...
For a more complicated problem, you may also wish to visualize the objectives and constraints during the optimization 
(useful when debugging, because who codes the right thing the first time). You can do it by calling
```python
ocp.add_plot_penalty(CostType.OBJECTIVES)
ocp.add_plot_penalty(CostType.CONSTRAINTS)
```
or alternatively asks for both at once using
```python
ocp.add_plot_penalty(CostType.ALL)
```
That's it!

## Show the results
If you want to have a look at the animated data, `bioptim` has an interface to `bioviz` which is designed to visualize bioMod files.
For that, simply call the `animate()` method of the solution:
```python
sol.animate()
```

If you did not fancy the online graphs, but would enjoy them anyway, you can call the method `graphs()`:
```python
sol.graphs()
```

If you are interested in the results of individual objective functions and constraints, you can print them using the 
`print_cost()` or access them using the `detailed_cost_values()`:
```python
sol.print_cost()  # For printing their values in the console
sol.detailed_cost_values()  # For adding the objectives details to sol for later manipulations
```

And that is all! 
You have completed your first optimal control program with `bioptim`! 

## Solving using multi-start
Due to the gradient descent methods used, we can affirm that the optimal solution is a local minima. However, it is not 
possible to know if a global minima was found. For highly non-linear problems, there might exist a wide range of local 
optima. Solving the same problem with different initial guesses can be useful to find the best local minimum or to 
compare the different optimal kinemtaics. It is possible to multi-start the problem by creating a multi-start object 
with `MultiStart()` and running it with its method `run()`.
An example of how to use multi-start is given in examples/getting_started/multi-start.py.


## The full example files
If you did not completely follow (or were too lazy to!) you will find in this section the complete files described in the Getting started section.
You will find that the file is a bit different from the `example/getting_started/pendulum.py`, but it is merely differences on the surface.

### The pendulum.py file
```python
import biorbd_casadi as biorbd
from bioptim import (
    BiorbdModel,
    OptimalControlProgram,
    DynamicsFcn,
    Dynamics,
    Bounds,
    
    InitialGuess,
    ObjectiveFcn,
    Objective,
)

bio_model = BiorbdModel("pendulum.bioMod")
dynamics = Dynamics(DynamicsFcn.TORQUE_DRIVEN)
x_bounds = bio_model.bounds_from_ranges(["q", "qdot"])
x_bounds[:, [0, -1]] = 0
x_bounds[1, -1] = 3.14
u_bounds = Bounds([-100, 0], [100, 0])
objective_functions = Objective(ObjectiveFcn.Lagrange.MINIMIZE_TORQUE)
x_init = InitialGuess([0, 0, 0, 0])
u_init = InitialGuess([0, 0])

ocp = OptimalControlProgram(
        bio_model,
        dynamics,
        n_shooting=25,
        phase_time=3,
        x_init=x_init,
        u_init=u_init,
        x_bounds=x_bounds,
        u_bounds=u_bounds,
        objective_functions=objective_functions,
    )
    
sol = ocp.solve(show_online_optim=True)
sol.print_cost()
sol.animate()
```
### The pendulum.bioMod file
Here is a simple pendulum that can be interpreted by `biorbd`. 
For more information on how to build a bioMod file, one can read the doc of [biorbd](https://github.com/pyomeca/biorbd).

```c
version 4

// Seg1
segment Seg1
    translations	y
    rotations	x
    ranges  -1 5
            -2*pi 2*pi
    mass 1
    inertia
        1 0 0
        0 1 0
        0 0 0.1
    com 0.1 0.1 -1
    mesh 0.0   0.0   0.0
    mesh 0.0  -0.0  -0.9
    mesh 0.0   0.0   0.0
    mesh 0.0   0.2  -0.9
    mesh 0.0   0.0   0.0
    mesh 0.2   0.2  -0.9
    mesh 0.0   0.0   0.0
    mesh 0.2   0.0  -0.9
    mesh 0.0   0.0   0.0
    mesh 0.0  -0.0  -1.1
    mesh 0.0   0.2  -1.1
    mesh 0.0   0.2  -0.9
    mesh 0.0  -0.0  -0.9
    mesh 0.0  -0.0  -1.1
    mesh 0.2  -0.0  -1.1
    mesh 0.2   0.2  -1.1
    mesh 0.0   0.2  -1.1
    mesh 0.2   0.2  -1.1
    mesh 0.2   0.2  -0.9
    mesh 0.0   0.2  -0.9
    mesh 0.2   0.2  -0.9
    mesh 0.2  -0.0  -0.9
    mesh 0.0  -0.0  -0.9
    mesh 0.2  -0.0  -0.9
    mesh 0.2  -0.0  -1.1
endsegment

    // Marker 1
    marker marker_1
        parent Seg1
        position 0 0 0
    endmarker

    // Marker 2
    marker marker_2
        parent Seg1
        position 0.1 0.1 -1
    endmarker
```

# A more in depth look at the `bioptim` API

In this section, we are going to have an in depth look at all the classes one can use to interact with the bioptim API. 
All the classes covered here, can be imported using the command:
```python
from bioptim import ClassName
```

## The OCP
An optimal control program is an optimization that uses control variables in order to drive some state variables.
There are mainly two different types of ocp, which is the `direct collocation` and the `direct multiple shooting`.
`Bioptim` is based on the latter. 
To summarize, it defines a large optimization problem by discretizing the control and the state variables into a predetermined number of intervals, the beginning of which are called the shooting points.
By defining strict constraints between the end of an interval and the beginning of the next, it can ensure a proper dynamics of the system, ???->while have good insight to solve the problem using gradient decending algorithms.

### Class: OptimalControlProgram
This is the main class that holds an ocp. 
Most of the attributes and methods are for internal use, therefore the API user should not care much about them.
Once an OptimalControlProgram is constructed, it is usually ready to be solved.

The full signature of the `OptimalControlProgram` can be scary at first, but should becomes clear soon.
Here it is:
```python
OptimalControlProgram(
    bio_model: [list, BioModel],
    dynamics: [Dynamics, DynamicsList],
    n_shooting: [int, list],
    phase_time: [float, list],
    x_init: [InitialGuess, InitialGuess]
    u_init: [InitialGuess, InitialGuessList], 
    x_bounds: [Bounds, BoundsList],
    u_bounds: [Bounds, BoundsList],
    objective_functions: [Objective, ObjectiveList],
    constraints: [Constraint, ConstraintList],
    parameters: ParameterList,
    external_forces: list[list[Any | np.ndarray]],
    ode_solver: OdeSolver,
    control_type: [ControlType, list],
    all_generalized_mapping: BiMapping,
    q_mapping: BiMapping,
    qdot_mapping: BiMapping,
    tau_mapping: BiMapping,
    plot_mappings: Mapping,
    phase_transitions: PhaseTransitionList,
    n_threads: int,
    use_sx: bool,
)
```
Of these, only the first 4 are mandatory.
`bio_model` is the model loaded such with class such as BiorbdModel or a custom class.
In the case of a multiphase optimization, one model per phase should be passed in a list.
`dynamics` is the dynamics of the system during each phase (see The dynamics section).
`n_shooting` is the number of shooting point of the direct multiple shooting (method) for each phase.
`phase_time` is the final time of each phase. If the time is free, this is the initial guess.
`x_init` is the initial guess for the states variables (see The initial conditions section)
`u_init` is the initial guess for the controls variables (see The initial conditions section)
`x_bounds` is the minimal and maximal value the states can have (see The bounds section)
`u_bounds` is the minimal and maximal value the controls can have (see The bounds section)
`x_scaling` is the scaling applied to the states variables (see The variable scaling section)
`xdot_scaling` is the scaling applied to the states derivative variables (see The variable scaling section)
`u_scaling` is the scaling applied to the controls variables (see The variable scaling section)
`objective_functions` is the objective function set of the ocp (see The objective functions section)
`constraints` is the constraint set of the ocp (see The constraints section)
`parameters` is the parameter set of the ocp (see The parameters section)
`external_forces` are the external forces acting on the center of mass of the bodies. 
It is list (one element for each phase) of np.ndarray of shape (6, i, n), where the 6 components are [Mx, My, Mz, Fx, Fy, Fz], for the ith force platform (defined by the externalforceindex) for each node n
`ode_solver` is the ode solver used to solve the dynamic equations
`control_type` is the type of discretization of the controls (usually CONSTANT) (see ControlType section)
`all_generalized_mapping` is used to reduce the number of degrees of freedom by linking them (see The mappings section).
This ones applies the same mapping to the generalized coordinates (*q*), velocities (*qdot*) and forces (*tau*).
`q_mapping` the mapping applied to *q*.
`qdot_mapping` the mapping applied to *q_dot*.
`tau_mapping` the mapping applied to *tau*.
`plot_mappings` is to force some plot to be linked together. 
`n_threads` is to solve the optimization using multiple thread. 
This number is the number of thread to use.
`use_sx` is if the CasADi graph should be constructed in SX. 
SX will tend to solve much faster than MX graphs, however they can necessitate a huge amount of RAM.

Please note that a common ocp will usually define only these parameters:
```python
ocp = OptimalControlProgram(
    bio_model: [list, BioModel],
    dynamics: [Dynamics, DynamicsList],
    n_shooting: [int, list],
    phase_time: [float, list],
    x_init: [InitialGuess, InitialGuess]
    u_init: [InitialGuess, InitialGuessList], 
    x_bounds: [Bounds, BoundsList],
    u_bounds: [Bounds, BoundsList],
    objective_functions: [Objective, ObjectiveList],
    constraints: [Constraint, ConstraintList],
    n_threads: int,
)
```

The main methods one will be interested in are:
```python
ocp.update_objectives()
ocp.update_constraints()
ocp.update_parameters()
ocp.update_bounds()
ocp.update_initial_guess()
```
These allow to modify the ocp after being defined. 
It is particularly useful when solving the ocp for a first time, and then adjusting some parameters and reoptimizing afterwards.

Moreover, the method 
```python
solution = ocp.solve(Solver)
```
is called to actually solve the ocp (the solution structure is discussed later). 
The `Solver` class can be used to select the nonlinear solver to solve the ocp:

- IPOPT
- ACADOS

Note that options can be passed to the solver parameter.
One can refer to the documentation of their respective chosen solver to know which options exist.
The `show_online_optim` parameter can be set to `True` so the graphs nicely update during the optimization.
It is expected to slow down the optimization a bit though.

Finally, one can save and load previously optimized values by using
```python
ocp.save(solution, file_path)
ocp, solution = OptimalControlProgram.load(file_path)
```
IMPORTANT NOTICE: Please note that this is dependent on the `bioptim` version used to create the .bo file and retrocompatibility is NOT enforced.
This means that an optimized solution from a previous version will probably NOT load on a newer `bioptim` version.
To save the solution in a way which is independent of the version of `bioptim`, one may use the `stand_alone` flag to `True`.

Finally, the `add_plot(name, update_function)` method can be used to create new dynamics plots.
The name is simply the name of the figure.
If one with the same name already exists, then the axes are merged.
The update_function is a function handler with signature: `update_function(states: np.ndarray, constrols: np.ndarray: parameters: np.ndarray) -> np.ndarray`.
It is expected to return a np.ndarray((n, 1)), where `n` is the number of elements to plot. 
The `axes_idx` parameter can be added to parse the data in a more exotic manner.
For instance, on a three axes figure, if one wanted to plot the first value on the third axes and the second value on the first axes and nothing on the second, the `axes_idx=[2, 0]` would do the trick.
The interested user can have a look at the `examples/getting_started/custom_plotting.py` example.

### Class: NonLinearProgram
The NonLinearProgram is by essence the phase of an ocp. 
The user is expected not to change anything from this class, but can retrieve useful information from it.

One of the main use of nlp is to get a reference to the bio_model for the current phase: `nlp.model`.
Another important value stored in nlp is the shape of the states and controls: `nlp.shape`, which is a dictionary where the keys are the names of the elements (for instance, *q* for the generalized coordinates)

It would be tedious, and probably not much useful, to list all the elements of nlp here.   
The interested user is invited to have a look at the docstrings for this particular class to get a detailed overview of it.

## The model

Bioptim is designed to work with any model, as long as it inherits from the class `bioptim.Model`. Models built with `biorbd` are already compatible with `bioptim`.
They can be used as is, or can be modified to add new features.

### Class: BiorbdModel

The `BiorbdModel` class is implementating a BioModel of the biorbd dynamics library. Some methods may not be interfaced yet, it is accessible through:
```python
bio_model = BiorbdModel("path/to/model.bioMod")
bio_model.marker_names  # for example returns the marker names
# if the methods is not interfaced, it can be accessed through
bio_model.model.markerNames()
```

### Class: CustomModel

The `BioModel` class is the base class for BiorbdModel and any custom models.
The methods are abstracted and must be implemented in the child class,
or at least raise a `NotImplementedError` if they are not implemented. For example:
```python
from bioptim import Model

class MyModel(CustomModel, metaclass=ABCMeta):
    def __init__(self, *args, **kwargs):
        ...

    def name_dof(self):
        return ["dof1", "dof2", "dof3"]

    def marker_names(self):
        raise NotImplementedError
```

see the example [examples/custom_model/](https://github.com/pyomeca/bioptim/tree/master/bioptim/examples/custom_model) for more details.

## The dynamics
By essence, an optimal control program (ocp) links two types of variables: the states (x) and the controls (u). 
Conceptually, the controls could be seen as the driving inputs of the system, which participate to changing the system states. 
In the case of biomechanics, the states (*x*) are usually the generalized coordinates (*q*) and velocities (*qdot*), i.e., the pose of the musculoskeletal model and the joint velocities. 
On the other hand, the controls (*u*) can be the generalized forces, i.e., the joint torques, but can also be the muscle excitations, for instance.
States and controls are linked through Ordinary differential equations of the form: dx/dt = f(x, u, p), where p can be additional parameters that act on the system, but are not time dependent.

The following section investigate how to instruct `bioptim` of the dynamic equations the system should follow.

 
### Class: Dynamics
This class is the main class to define a dynamics. 
It therefore contains all the information necessary to configure (i.e., determining which variables are states or controls) and perform the dynamics. 
When constructing an `OptimalControlProgram()`, Dynamics is the expected class for the `dynamics` parameter. 

The user can minimally define a Dynamics as follows: `dyn = Dynamics(DynamicsFcn)`.
The `DynamicsFcn` are the one presented in the corresponding section below. 

#### The options
The full signature of Dynamics is as follows:
```python
Dynamics(dynamics_type, configure: Callable, dynamic_function: Callable, phase: int)
```
The `dynamics_type` is the selected `DynamicsFcn`. 
It automatically defines both `configure` and `dynamic_function`. 
If a function is sent instead, this function is interpreted as `configure` and the DynamicsFcn is assumed to be `DynamicsFcn.CUSTOM`
If one is interested in changing the behaviour of a particular `DynamicsFcn`, they can refer to the Custom dynamics functions right below. 

The `phase` is the index of the phase the dynamics applies to. 
This is usually taken care by the `add()` method of `DynamicsList`, but it can be useful when declaring the dynamics out of order.

#### Custom dynamic functions
If an advanced user wants to define their own dynamic function, they can define the configuration and/or the dynamics. 

The configuration is what tells `bioptim` which variables are states and which are control.
The user is expected to provide a function handler with the follow signature: `custom_configure(ocp: OptimalControlProgram, nlp: NonLinearProgram)`.
In this function the user is expected to call the relevant `ConfigureProblem` class methods: 
- `configure_q(nlp, as_states: bool, as_controls: bool)`
- `configure_qdot(nlp, as_states: bool, as_controls: bool)`
- `configure_q_qdot(nlp, as_states: bool, as_controls: bool)`
- `configure_tau(nlp, as_states: bool, as_controls: bool)`
- `configure_muscles(nlp, as_states: bool, as_controls: bool)`
where `as_states` add the variable to the states vector and `as_controls` to the controls vector.
Please note that this is not necessary mutually exclusive.
Finally, the user is expected to configure the dynamic by calling `ConfigureProblem.configure_dynamics_function(ocp, nlp, custom_dynamics)`

Defining the dynamic function must be done when one provides a custom configuration, but can also be defined by providing a function handler to the `dynamic_function` parameter for `Dynamics`. 
The signature of this custom dynamic function is as follows: `custom_dynamic(states: MX, controls: MX, parameters: MX, nlp: NonLinearProgram`.
This function is expected to return a tuple[MX] of the derivative of the states. 
Some method defined in the class `DynamicsFunctions` can be useful, but will not be covered here since it is initially designed for internal use.
Please note that MX type is a CasADi type.
Anyone who wants to define custom dynamics should be at least familiar with this type beforehand. 


### Class: DynamicsList
A DynamicsList is simply a list of Dynamics. 
The `add()` method can be called exactly as if one was calling the `Dynamics` constructor. 
If the `add()` method is used more than one, the `phase` parameter is automatically incremented. 

So a minimal use is as follows:
```python
dyn_list = DynamicsList()
dyn_list.add(DynamicsFcn)
```

### Class: DynamicsFcn
The `DynamicsFcn` class is the configuration and declaration of all the already available dynamics in `bioptim`. 
Since this is an Enum, it is possible to use tab key on the keyboard to dynamically list them all, depending on the capabilities of your IDE. 

Please note that one can change the dynamic function associated to any of the configuration by providing a custom dynamics_function. 
For more information on this, please refer to the Dynamics and DynamicsList section right before. 

#### TORQUE_DRIVEN 
The torque driven defines the states (x) as *q* and *qdot* and the controls (u) as *tau*. 
The derivative of *q* is trivially *qdot*.
The derivative of *qdot* is given by the biorbd function: `qddot = bio_model.ForwardDynamics(q, qdot, tau)`.
If external forces are provided, they are added to the ForwardDynamics function. 

##### with_contact = True
The derivative of *qdot* is given by the `biorbd` function that includes non-acceleration contact point defined in the bioMod: `qddot = bio_model.ForwardDynamicsConstraintsDirect(q, qdot, tau)`.

##### with_passive_torque = True
The passive torque is taken into account in the *tau* 

#### TORQUE_DERIVATIVE_DRIVEN
The torque derivative driven defines the states (x) as *q*, *qdot*, *tau* and the controls (u) as *taudot*. 
The derivative of *q* is trivially *qdot*.
The derivative of *qdot* is given by the biorbd function: `qddot = bio_model.ForwardDynamics(q, qdot, tau)`.
The derivative of *tau* is trivially *taudot*.
If external forces are provided, they are added to the ForwardDynamics function. 

##### with_contact = True
The derivative of *qdot* is given by the `biorbd` function that includes non-acceleration contact point defined in the bioMod: `qddot = bio_model.ForwardDynamicsConstraintsDirect(q, qdot, tau)`.

##### with_passive_torque = True
The passive torque is taken into account in the *tau* 

#### TORQUE_ACTIVATIONS_DRIVEN
The torque driven defines the states (x) as *q* and *qdot* and the controls (u) as the level of activation of *tau*. 
The derivative of *q* is trivially *qdot*.
The actual *tau* is computed from the activation by the `biorbd` function: `tau = bio_model.torque(torque_act, q, qdot)`.
Then, the derivative of *qdot* is given by the `biorbd` function: `qddot = bio_model.ForwardDynamics(q, qdot, tau)`.

Please note, this dynamics is expected to be very slow to converge, if it ever does. 
One is therefore encourage using TORQUE_DRIVEN instead, and to add the TORQUE_MAX_FROM_ACTUATORS constraint.
This has been shown to be more efficient and allows defining minimum torque.

##### with_contact = True
The actual *tau* is computed from the activation by the `biorbd` function that includes non-acceleration contact point defined in the bioMod: `tau = bio_model.torque(torque_act, q, qdot)`.

##### with_passive_torque = True
The passive torque is taken into account in the *tau*

#### JOINTS_ACCELERATION_DRIVEN
The joints acceleration driven defines the states (x) as *q* and *qdot* and the controls (u) as *qddot_joints*. The derivative of *q* is trivially *qdot*.
The joints' acceleration *qddot_joints* is the acceleration of the actual joints of the `biorb_model` without its root's joints.
The model's root's joints acceleration *qddot_root* are computed by the `biorbd` function: `qddot_root = boirbd_model.ForwardDynamicsFreeFloatingBase(q, qdot, qddot_joints)`.
The derivative of *qdot* is the vertical stack of *qddot_root* and *qddot_joints*.

This dynamic is suitable for bodies in free fall.

#### MUSCLE_DRIVEN
The torque driven defines the states (x) as *q* and *qdot* and the controls (u) as the muscle activations. 
The derivative of *q* is trivially *qdot*.
The actual *tau* is computed from the muscle activation converted in muscle forces and thereafter converted to *tau* by the `biorbd` function: `bio_model.muscularJointTorque(muscles_states, q, qdot)`.
The derivative of *qdot* is given by the `biorbd` function: `qddot = bio_model.ForwardDynamics(q, qdot, tau)`.

##### with_torque = True
The torque driven defines the states (x) as *q* and *qdot* and the controls (u) as the *tau* and the muscle activations (*a*). 
The actual *tau* is computed from the sum of *tau* to the muscle activation converted in muscle forces and thereafter converted to *tau* by the `biorbd` function: `bio_model.muscularJointTorque(a, q, qdot)`.

##### with_contact = True
The actual *tau* is computed from the sum of *tau* to the *a* converted in muscle forces and thereafter converted to *tau* by the `biorbd` function: `bio_model.muscularJointTorque(a, q, qdot)`.
The derivative of *qdot* is given by the `biorbd` function that includes non-acceleration contact point defined in the bioMod: `qddot = bio_model.ForwardDynamics(q, qdot, tau)`.

##### with_excitations = True
The torque driven defines the states (x) as *q*, *qdot* and muscle activations (*a*) and the controls (u) as the *tau* and the *EMG*.
The derivative of *a* is computed by the `biorbd` function: `adot = model.activationDot(emg, a)`

##### with_passive_torque = True
The passive torque is taken into account in the *tau*

#### CUSTOM
This leaves the user to define both the configuration (what are the states and controls) and to define the dynamic function. 
CUSTOM should not be called by the user, but the user should pass the configure_function directly. 
You can have a look at Dynamics and DynamicsList sections for more information about how to configure and define custom dynamics.


## The bounds
The bounds provide a class that has minimal and maximal values for a variable.
It is, for instance, useful for the inequality constraints that limit the maximal and minimal values of the states (x) and the controls (u) .
In that sense, it is what is expected by the `OptimalControlProgram` for its `u_bounds` and `x_bounds` parameters. 
It can however be used for much more.

### Class: Bounds
The Bounds class is the main class to define bounds.
The constructor can be called by sending two boundary matrices (min, max) as such: `bounds = Bounds(min_bounds, max_bounds)`. 
Or by providing a previously declared bounds: `bounds = Bounds(bounds=another_bounds)`.
The `min_bounds` and `max_bounds` matrices must have dimensions that fit the chosen `InterpolationType`, the default type being `InterpolationType.CONSTANT_WITH_FIRST_AND_LAST_DIFFERENT`, which is 3 columns.

The full signature of Bounds is as follows:
```python
Bounds(min_bounds, max_bound, interpolation: InterpolationType, phase: int)
```
The first parameters are presented before.
The `phase` is the index of the phase the bounds apply to.
This is usually taken care by the `add()` method of `BoundsList`, but it can be useful when declaring the bounds out of order.

If the interpolation type is CUSTOM, then the bounds are function handlers of signature: 
```python
custom_bound(current_shooting_point: int, n_elements: int, n_shooting: int)
```
where current_shooting_point is the current point to return, n_elements is the number of expected lines and n_shooting is the number of total shooting point (that is if current_shooting_point == n_shooting, this is the end of the phase)

The main methods the user will be interested in is the `min` property that returns the minimal bounds and the `max` property that returns the maximal bounds. 
Unless it is a custom function, `min` and `max` are numpy.ndarray and can be directly modified to change the boundaries. 
It is also possible to change `min` and `max` simultaneously by directly slicing the bounds as if it was a numpy.array, effectively defining an equality constraint: for instance `bounds[:, 0] = 0`. 
Finally, the `concatenate(another_bounds: Bounds)` method can be called to vertically concatenate multiple bounds.


### Class: BoundsList
A BoundsList is simply a list of Bounds. 
The `add()` method can be called exactly as if one was calling the `Bounds` constructor. 
If the `add()` method is used more than once, the `phase` parameter is automatically incremented. 

So a minimal use is as follows:
```python
bounds_list = BoundsList()
bounds_list.add(min_bounds, max_bounds)
```

## The initial conditions
The initial conditions the solver should start from, i.e., initial values of the states (x) and the controls (u).
In that sense, it is what is expected by the `OptimalControlProgram` for its `u_init` and `x_init` parameters. 

### Class InitialGuess

The InitialGuess class is the main class to define initial guesses.
The constructor can be called by sending one initial guess matrix (init) as such: `bounds = InitialGuess(init)`. 
The `init` matrix must have the dimensions that fits the chosen `InterpolationType`, the default type being `InterpolationType.CONSTANT`, which is 1 column.

The full signature of Bounds is as follows:
```python
Bounds(initial_guess, interpolation: InterpolationType, phase: int)
```
The first parameters are presented before.
The `phase` is the index of the phase the initial guess applies to.
This is usually taken care by the `add()` method of `InitialGuessList`, but it can be useful when declaring the initial guess out of order.

If the interpolation type is CUSTOM, then the InitialGuess is a function handler of signature: 
```python
custom_bound(current_shooting_point: int, n_elements: int, n_shooting: int)
```
where current_shooting_point is the current point to return, n_elements is the number of expected lines and n_shooting is the number of total shooting point (that is if current_shooting_point == n_shooting, this is the end of the phase)

The main methods the user will be interested in is the `init` property that returns the initial guess. 
Unless it is a custom function, `init` is a numpy.ndarray and can be directly modified to change the initial guess. 
Finally, the `concatenate(another_initial_guess: InitialGuess)` method can be called to vertically concatenate multiple initial guesses.

If someone wants to add noise to the initial guess, you can provide the following:
```python
init = init.add_noise(
<<<<<<< HEAD
    bounds: Bounds | BoundsList, 
    magnitude: Union[list, int, float, np.ndarray],
=======
    bounds: Bounds | BoundsList | QAndQDotBounds, 
    magnitude: list | int | float | np.ndarray,
>>>>>>> d0f968b3
    magnitude_type: MagnitudeType, n_shooting: int, 
    bound_push: list | int | float, 
    seed: int
    )
```

### Class NoisedInitialGuess
The NoisedInitialGuess class is an alternative class to define initial guesses randomly noised (good for multi-start).
The constructor can be called similarly to InitialGuess: `bounds = NoisedInitialGuess(init)`. 

### Class InitialGuessList
A InitialGuessList is a list of InitialGuess. 
The `add()` method can be called exactly as if one was calling the `InitialGuess` constructor. 
If the `add()` method is used more than one, the `phase` parameter is automatically incremented. 

So a minimal use is as follows:
```python
init_list = InitialGuessList()
init_list.add(init)
```

If someone wants to add noise to the initial guess list, you can provide the following:
```python
init_list.add_noise(
  bounds: BoundList,
  n_shooting: int | List[int] | Tuple[int],
  magnitude: list | int | float | np.ndarray,
  magnitude_type: magnitudeType,
  bound_push: int | float | List[int] | List[float] | ndarray,
  seed: int | List[int],
)
```
The parameters, except `MagnitudeType` must be specified for each phase unless you want the same value for every phases.

## The variable scaling
The scaling applied to the optimization variables, it is what is expected by the `OptimalControlProgram` for its `x_scaling`, `xdot_scaling` and `u_init` parameters. 

### Class VariableScaling

The VariableScaling class is the main class to define variables scaling.
The constructor can be called by sending the variable name and the scaling to be applied such as
```python
scaling = VariableScaling('q', scaling=[1, 1])
```

### Class VariableScalingList
A VariableScalingList is a list of VariableScaling. 
The `add()` method can be called exactly as if one was calling the `VariableScaling` constructor.  

So a minimal use is as follows:
```python
scaling = VariableScalingList()
scaling.add("q", scaling=[1, 1])
```

## The constraints
The constraints are hard penalties of the optimization program.
That means the solution won't be considered optimal unless all the constraint set is fully respected.
The constraints come in two format: equality and inequality. 

### Class: Constraint
The Constraint provides a class that prepares a constraint, so it can be added to the constraint set by `bioptim`.
When constructing an `OptimalControlProgram()`, Constraint is the expected class for the `constraint` parameter. 
It is also possible to later change the constraint by calling the method `update_constraints(the_constraint)` of the `OptimalControlProgram`

The Constraint class is the main class to define constraints.
The constructor can be called with the type of the constraint and the node to apply it to, as such: `constraint = Constraint(ConstraintFcn, node=Node.END)`. 
By default, the constraint will be an equality constraint equals to 0. 
To change this behaviour, one can add the parameters `min_bound` and `max_bound` to change the bounds to their desired values. 

The full signature of Constraint is as follows:
```python
Constraint(ConstraintFcn, node: node, index: list, phase: int, list_index: int, target: np.ndarray **extra_param)
```
The first parameters are presented before.
The `list` is the list of elements to keep. 
For instance, if one defines a TRACK_STATE constraint with `index=0`, then only the first state is tracked.
The default value is all the elements.
The `phase` is the index of the phase the constraint should apply to.
If it is not sent, phase=0 is assumed.
The `list_index` is the ith element of a list for a particular phase
This is usually taken care by the `add()` method of `ConstraintList`, but it can be useful when declaring the constraints out of order, or when overriding previously declared constraints using `update_constraints`.
The `target` is a value subtracted to the constraint value. 
It is useful to define tracking problems.
The dimensions of the target must be of [index, node]

The `ConstraintFcn` class provides a list of some predefined constraint functions. 
Since this is an Enum, it is possible to use tab key on the keyboard to dynamically list them all, assuming you IDE allows for it. 
It is possible however to define a custom constraint by sending a function handler in place of the `ConstraintFcn`.
The signature of this custom function is: `custom_function(pn: PenaltyNodeList, **extra_params)`
The PenaltyNodeList contains all the required information to act on the states and controls at all the nodes defined by `node`, while `**extra_params` are all the extra parameters sent to the `Constraint` constructor. 
The function is expected to return an MX vector of the constraint to be inside `min_bound` and `max_bound`. 
Please note that MX type is a CasADi type.
Anyone who wants to define custom constraint should be at least familiar with this type beforehand. 

### Class: ConstraintList
A ConstraintList is by essence simply a list of Constraint. 
The `add()` method can be called exactly as if one was calling the `Constraint` constructor. 
If the `add()` method is used more than one, the `list_index` parameter is automatically incremented for the prescribed `phase`.
If no `phase` are prescribed by the user, the first phase is assumed. 

So a minimal use is as follows:
```python
constraint_list = ConstraintList()
constraint_list.add(constraint)
```

### Class: ConstraintFcn
The `ConstraintFcn` class is the declaration of all the already available constraints in `bioptim`. 
Since this is an Enum, it is possible to use tab key on the keyboard to dynamically list them all, depending on the capabilities of your IDE. 

#### TRACK_STATE
Tracks the states variable towards a target

#### TRACK_MARKERS
Tracks the skin markers towards a target.
The extra parameter `axis_to_track: Axis = (Axis.X, Axis.Y, Axis.Z)` can be sent to specify the axes on which to track the markers

#### TRACK_MARKERS_VELOCITY
Tracks the skin marker velocities towards a target.

#### SUPERIMPOSE_MARKERS
Matches one marker with another one.
The extra parameters `first_marker_idx: int` and `second_marker_idx: int` informs which markers are to be superimposed

#### PROPORTIONAL_STATE
Links one state to another, such that `x[first_dof] = coef * x[second_dof]`
The extra parameters `first_dof: int` and `second_dof: int` must be passed to the `Constraint` constructor

#### PROPORTIONAL_CONTROL
Links one control to another, such that `u[first_dof] = coef * u[second_dof]`
The extra parameters `first_dof: int` and `second_dof: int` must be passed to the `Constraint` constructor

#### TRACK_TORQUE
Tracks the generalized forces part of the control variables towards a target

#### TRACK_MUSCLES_CONTROL
Tracks the muscles part of the control variables towards a target

#### TRACK_ALL_CONTROLS
Tracks all the control variables towards a target

#### TRACK_CONTACT_FORCES
Tracks the non-acceleration point reaction forces towards a target

#### TRACK_SEGMENT_WITH_CUSTOM_RT
Links a segment with an RT (for instance, an Inertial Measurement Unit). 
It does so by computing the homogenous transformation between the segment and the RT and then converting this to Euler angles.
The extra parameters `segment_idx: int` and `rt_idx: int` must be passed to the `Constraint` constructor

#### TRACK_MARKER_WITH_SEGMENT_AXIS
Tracks a marker using a segment, that is aligning an axis toward the marker.
The extra parameters `marker_idx: int`, `segment_idx: int` and `axis: Axis` must be passed to the `Constraint` constructor

#### TRACK_COM_POSITION
Constraints the center of mass towards a target.
The extra parameter `axis_to_track: Axis = (Axis.X, Axis.Y, Axis.Z)` can be sent to specify the axes on which to track the markers

#### TRACK_COM_VELOCITY
Constraints the center of mass velocity towards a target.
The extra parameter `axis_to_track: Axis = (Axis.X, Axis.Y, Axis.Z)` can be sent to specify the axes on which to track the markers

#### TRACK_ANGULAR_MOMENTUM
Constraints the angular momentum in the global reference frame towards a target.
The extra parameter `axis_to_track: Axis = (Axis.X, Axis.Y, Axis.Z)` can be sent to specify the axes on which to track the angular momentum

#### TRACK_LINEAR_MOMENTUM
Constraints the linear momentum towards a target.
The extra parameter `axis_to_track: Axis = (Axis.X, Axis.Y, Axis.Z)` can be sent to specify the axes on which to track the linear momentum

#### NON_SLIPPING
Adds a constraint of static friction at contact points constraining for small tangential forces. 
This constraint assumes that the normal forces is positive (that is having an additional TRACK_CONTACT_FORCES with `max_bound=np.inf`).
The extra parameters `tangential_component_idx: int`, `normal_component_idx: int` and `static_friction_coefficient: float` must be passed to the `Constraint` constructor

#### TORQUE_MAX_FROM_ACTUATORS
Adds a constraint of maximal torque to the generalized forces controls such that the maximal *tau* are computed from the `biorbd` method `bio_model.torque_max(q, qdot).`
This is an efficient alternative to the torque activation dynamics. 
The extra parameter `min_torque` can be passed to ensure that the model is never too weak

#### TIME_CONSTRAINT
Adds the time to the optimization variable set. 
It will leave the time free, within the given boundaries

#### CUSTOM
CUSTOM should not be directly sent by the user, but the user should pass the custom_constraint function directly. 
You can have a look at Constraint and ConstraintList sections for more information about how to define custom constraints.


## The objective functions
The objective functions are soft penalties of the optimization program.
That means the solution tries to minimize the value as much as possible but won't complaint if it does a bad job at it.
The objective functions come in two format: Lagrange and Mayer. 

The Lagrange objective functions are integrated over the whole phase (actually over the selected nodes, which are usually Node.ALL). 
One should note that integration is not given by the dynamics function but by the rectangle approximation over a node.

The Mayer objective functions are values at a single node, usually the Node.LAST. 

### Class: Objective
The Objective provides a class that prepares an objective function, so it can be added to the objective set by `bioptim`.
When constructing an `OptimalControlProgram()`, Objective is the expected class for the `objective_functions` parameter. 
It is also possible to later change the objective functions by calling the method `update_objectives(the_objective_function)` of the `OptimalControlProgram`

The Objective class is the main class to define objectives.
The constructor can be called with the type of the objective and the node to apply it to, as such: `objective = Objective(ObjectiveFcn, node=Node.END)`. 
Please note that `ObjectiveFcn` should either be a `ObjectiveFcn.Lagrange` or `ObjectiveFcn.Mayer`.

The full signature of Objective is as follows:
```python
Objective(ObjectiveFcn, node: Node, index: list, phase: int, list_index: int, quadratic: bool, target: np.ndarray, weight: float, **extra_param)
```
The first parameters are presented before.
The `list` is the list of elements to keep. 
For instance, if one defines a MINIMIZE_STATE objective_function with `index=0`, then only the first state is minimized.
The default value is all the elements.
The `phase` is the index of the phase the objective function should apply to.
If it is not sent, phase=0 is assumed.
The `list_index` is the ith element of a list for a particular phase
This is usually taken care by the `add()` method of `ObjectiveList`, but it can be useful when declaring the objectives out of order, or when overriding previously declared objectives using `update_objectives`.
`quadratic` is used to defined if the objective function should be squared. 
This is particularly useful when one wants to minimize toward 0 instead of minus infinity
The `target` is a value subtracted to the objective value. 
It is useful to define tracking problems.
The dimensions of the target must be of [index, node].
Finally, `weight` is the weighting that should be applied to the objective. 
The higher the weight is, the more important the objective is compared to the other objective functions.

The `ObjectiveFcn` class provides a list of some predefined objective functions. 
Since `ObjectiveFcn.Lagrange` and `ObjectiveFcn.Mayer` are Enum, it is possible to use tab key on the keyboard to dynamically list them all, assuming you IDE allows for it. 
It is possible however to define a custom objective function by sending a function handler in place of the `ObjectiveFcn`.
If one do so, an additional parameter must be sent to the `Objective` constructor which is `custom_type` and must be either `ObjectiveFcn.Lagrange` or `ObjectiveFcn.Mayer`.
The signature of the custom function is: `custom_function(pn: PenaltyNodeList, **extra_params)`
The PenaltyNodeList contains all the required information to act on the states and controls at all the nodes defined by `node`, while `**extra_params` are all the extra parameters sent to the `Objective` constructor. 
The function is expected to return an MX vector of the objective function. 
Please note that MX type is a CasADi type.
Anyone who wants to define custom objective functions should be at least familiar with this type beforehand. 

### Class: ObjectiveList
An ObjectiveList is a list of Objective. 
The `add()` method can be called exactly as if one was calling the `Objective` constructor. 
If the `add()` method is used more than one, the `list_index` parameter is automatically incremented for the prescribed `phase`.
If no `phase` are prescribed by the user, the first phase is assumed. 

So a minimal use is as follows:
```python
objective_list = ObjectiveList()
objective_list.add(objective)
```

### Class: ObjectiveFcn

#### MINIMIZE_TIME (Lagrange and Mayer)
Adds the time to the optimization variable set. 
It will try to minimize the time towards minus infinity or towards a target.
If the Mayer term is used, `min_bound` and `max_bound` can also be defined.

#### MINIMIZE_STATE (Lagrange and Mayer)
Minimizes the states variable towards zero (or a target)

#### TRACK_STATE (Lagrange and Mayer)
Tracks the states variable towards a target

#### MINIMIZE_MARKERS (Lagrange and Mayer)
Minimizes the position of the markers towards zero (or a target)
The extra parameter `axis_to_track: Axis = (Axis.X, Axis.Y, Axis.Z)` can be sent to specify the axes on which to track the markers

#### TRACK_MARKERS (Lagrange and Mayer)
Tracks the skin markers towards a target.
The extra parameter `axis_to_track: Axis = (Axis.X, Axis.Y, Axis.Z)` can be sent to specify the axes on which to track the markers

#### MINIMIZE_MARKERS_DISPLACEMENT (Lagrange)
Minimizes the difference between a state at a node and the same state at the next node, effectively minimizing the velocity
The extra parameter `coordinates_system_idx` can be specified to compute the marker position in that coordinate system. 
Otherwise, it is computed in the global reference frame. 

#### MINIMIZE_MARKERS_VELOCITY (Lagrange and Mayer)
Minimizes the skin marker velocities towards zero (or a target)

#### TRACK_MARKERS_VELOCITY (Lagrange and Mayer)
Tracks the skin marker velocities towards a target.

#### SUPERIMPOSE_MARKERS (Lagrange and Mayer)
Tracks one marker with another one.
The extra parameters `first_marker_idx: int` and `second_marker_idx: int` informs which markers are to be superimposed

#### PROPORTIONAL_STATE (Lagrange and Mayer)
Minimizes the difference between one state and another, such that `x[first_dof] ~= coef * x[second_dof]`
The extra parameters `first_dof: int` and `second_dof: int` must be passed to the `Objective` constructor

#### PROPORTIONAL_CONTROL (Lagrange)
Minimizes the difference between one control and another, such that `u[first_dof] ~= coef * u[second_dof]`
The extra parameters `first_dof: int` and `second_dof: int` must be passed to the `Objective` constructor

#### MINIMIZE_TORQUE (Lagrange)
Minimizes the generalized forces part of the controls variable towards zero (or a target)

#### TRACK_TORQUE (Lagrange)
Tracks the generalized forces part of the controls variable towards a target

#### MINIMIZE_STATE_DERIVATIVE (Lagrange)
Minimizes the difference between a state at a node and the same state at the next node, effectively minimizing the generalized forces derivative

#### MINIMIZE_TORQUE_DERIVATIVE (Lagrange)
Minimizes the difference between a *tau* at a node and the same *tau* at the next node, effectively minimizing the generalized forces derivative

#### MINIMIZE_MUSCLES_CONTROL (Lagrange)
Minimizes the muscles part of the controls variable towards zero (or a target)

#### TRACK_MUSCLES_CONTROL (Lagrange)
Tracks the muscles part of the controls variable towards a target

#### MINIMIZE_ALL_CONTROLS (Lagrange)
Minimizes all the controls variable towards zero (or a target)

#### TRACK_ALL_CONTROLS (Lagrange)
Tracks all the controls variable towards a target

#### MINIMIZE_CONTACT_FORCES (Lagrange)
Minimizes the non-acceleration points reaction forces towards zero (or a target)

#### TRACK_CONTACT_FORCES (Lagrange)
Tracks the non-acceleration points reaction forces towards a target

#### MINIMIZE_SOFT_CONTACT_FORCES (Lagrange)
Minimizes the external forces induced by soft contacts (or a target)

#### TRACK_SOFT_CONTACT_FORCES  (Lagrange)
Tracks the external forces induced by soft contacts towards a target

#### MINIMIZE_COM_POSITION (Lagrange and Mayer)
Minimizes the center of mass position towards zero (or a target).
The extra parameter `axis_to_track: Axis = (Axis.X, Axis.Y, Axis.Z)` can be sent to specify the axes on which to track the markers

#### MINIMIZE_COM_VELOCITY (Lagrange and Mayer)
Minimizes the center of mass velocity towards zero (or a target).
The extra parameter `axis_to_track: Axis = (Axis.X, Axis.Y, Axis.Z)` can be sent to specify the axes on which to track the markers

#### MINIMIZE_COM_ACCELERATION (Lagrange and Mayer)
Minimizes the center of mass acceleration towards zero (or a target).
The extra parameter `axis_to_track: Axis = (Axis.X, Axis.Y, Axis.Z)` can be sent to specify the axes on which to track the acceleration of the center of mass

#### MINIMIZE_ANGULAR_MOMENTUM (Lagrange and Mayer)
Minimizes the angular momentum in the global reference frame towards zero (or a target).
The extra parameter `axis_to_track: Axis = (Axis.X, Axis.Y, Axis.Z)` can be sent to specify the axes on which to track the angular momentum

#### MINIMIZE_LINEAR_MOMENTUM (Lagrange and Mayer)
Minimizes the linear momentum towards zero (or a target).
The extra parameter `axis_to_track: Axis = (Axis.X, Axis.Y, Axis.Z)` can be sent to specify the axes on which to track the linear momentum

#### MINIMIZE_PREDICTED_COM_HEIGHT (Mayer)
Minimizes the prediction of the center of mass maximal height from the parabolic equation, assuming vertical axis is Z (2): CoM_dot[2]**2 / (2 * -g) + CoM[2].
To maximize a jump, one can use this function at the end of the push-off phase and declare a weight of -1.

#### TRACK_SEGMENT_WITH_CUSTOM_RT (Lagrange and Mayer)
Minimizes the distance between a segment and an RT (for instance, an Inertial Measurement Unit). 
It does so by computing the homogenous transformation between the segment and the RT and then converting this to Euler angles.
The extra parameters `segment_idx: int` and `rt_idx: int` must be passed to the `Objective` constructor

#### TRACK_MARKER_WITH_SEGMENT_AXIS (Lagrange and Mayer)
Minimizes the distance between a marker and an axis of a segment, that is aligning an axis toward the marker.
The extra parameters `marker_idx: int`, `segment_idx: int` and `axis: Axis` must be passed to the `Objective` constructor

#### CUSTOM (Lagrange and Mayer)
CUSTOM should not be directly sent by the user, but the user should pass the custom_objective function directly. 
You can have a look at Objective and ObjectiveList sections for more information about how to define custom objective function.


## The parameters
Parameters are time independent variables. 
It can be, for instance, the maximal value of the strength of a muscle, or even the value of gravity.
If affects the dynamics of the whole system. 
Due to the variety of parameters, it was impossible to provide predefined parameters, apart from time. 
Therefore, all the parameters are custom made.

### Class: ParameterList
The ParameterList provides a class that prepares the parameters, so it can be added to the parameter set to optimize by `bioptim`.
When constructing an `OptimalControlProgram()`, ParameterList is the expected class for the `parameters` parameter. 
It is also possible to later change the parameters by calling the method `update_parameters(the_parameter_list)` of the `OptimalControlProgram`

The ParameterList class is the main class to define parameters.
Please note that unlike other lists, `Parameter` is not accessible, this is for simplicity reasons as it would complicate the API quite a bit to permit it.
Therefore, one should not call the Parameter constructor directly. 

Here is the full signature of the `add()` method of the `ParameterList`:
```python
ParameterList.add(parameter_name: str, function: Callable, initial_guess: InitialGuess, bounds: Bounds, size: int, phase: int, penalty_list: Objective, **extra_parameters)
```
The `parameter_name` is the name of the parameter. 
This is how it will be referred to in the output data as well.
The `function` is the function that modifies the biorbd model, it will be called just prior to applying the dynamics
The signature of the custom function is: `custom_function(BioModel, MX, **extra_parameters)`, where BiorbdModel is the model to apply the parameter to, the MX is the value the parameter will take, and the `**extra_parameters` are those sent to the add() method.
This function is expected to modify the bio_model, and not return anything.
Please note that MX type is a CasADi type.
Anyone who wants to define custom parameters should be at least familiar with this type beforehand.
The `initial_guess` is the initial values of the parameter.
The `bounds` are the maximal and minimal values of the parameter.
The `size` is the number of element of this parameter.
If an objective function is provided, the return of the objective function should match the size.
The `phase` that the parameter applies to.
Even though a parameter is time independent, one biorbd_model is loaded per phase. 
Since parameters are associate to a specific bio_model, one must define a parameter per phase.
The `penalty_list` is the index in the list the penalty is. 
If one adds multiple parameters, the list is automatically incremented. 
It is useful however to define this value by hand if one wants to declare the parameters out of order or to override a previously declared parameter using `update_parameters`.

## The multinode constraints
`Bioptim` can declare multiphase optimisation programs. The goal of a multiphase ocp is usually to handle changing dynamics. 
The user must understand that each phase is therefore a full ocp by itself, with constraints that links the end of which with the beginning of the following.

### Class: MultinodeConstraintList
The MultinodeConstraintList provide a class that prepares the multinode constraints.
When constructing an `OptimalControlProgram()`, MultinodeConstraintList is the expected class for the `multinode_constraints` parameter. 

The MultinodeConstraintList class is the main class to define parameters.
Please note that unlike other lists, `MultinodeConstraint` is not accessible since multinode constraint don't make sense for single phase ocp.
Therefore, one should not call the PhaseTransition constructor directly. 

Here is the full signature of the `add()` method of the `MultinodeConstraintList`:
```python
MultinodeConstraintList.add(MultinodeConstraintFcn, phase_first_idx, phase_second_idx, first_node, second_node, **extra_parameters)
```
The `MultinodeConstraintFcn` is multinode constraints function to use.
The default is EQUALITY.
If one wants to declare a custom transition phase, then MultinodeConstraintFcn is the function handler to the custom function.
The signature of the custom function is: `custom_function(multinode_constraint:MultinodeConstraint, nlp_pre: NonLinearProgram, nlp_post: NonLinearProgram, **extra_parameters)`,
where `nlp_pre` is the non linear program of the considered phase, `nlp_post` is the non linear program of the second considered phase, and the `**extra_parameters` are those sent to the add() method.
This function is expected to return the cost of the multinode constraint computed in the form of an MX. Please note that MX type is a CasADi type.
Anyone who wants to define multinode constraints should be at least familiar with this type beforehand.
The `phase_first_idx` is the index of the first phase. 
The `phase_second_idx` is the index of the second phase. 
The `first_node` is the first node considered. 
The `second_node` is the second node considered. 

### Class: MultinodeConstraintFcn
The `MultinodeConstraintFcn` class is the already available multinode constraints in `bioptim`. 
Since this is an Enum, it is possible to use tab key on the keyboard to dynamically list them all, depending on the capabailities of your IDE. 

#### EQUALITY
The states are equals.

#### COM_EQUALITY
The positions of centers of mass are equals.

#### COM_VELOCITY_EQUALITY
The velocities of centers of mass are equals.

#### CUSTOM
CUSTOM should not be directly sent by the user, but the user should pass the custom_transition function directly. 
You can have a look at the MultinodeConstraintList section for more information about how to define custom transition function.

## The phase transitions
`Bioptim` can declare multiphase optimisation programs. 
The goal of a multiphase ocp is usually to handle changing dynamics. 
The user must understand that each phase is therefore a full ocp by itself, with constraints that links the end of which with the beginning of the following.
Due to some limitations created by the use of MX variables, some things can be done and some cannot during a phase transition. 

### Class: PhaseTransitionList
The PhaseTransitionList provide a class that prepares the phase transitions.
When constructing an `OptimalControlProgram()`, PhaseTransitionList is the expected class for the `phase_transitions` parameter. 

The PhaseTransitionList class is the main class to define parameters.
Please note that unlike other lists, `PhaseTransition` is not accessible since phase transition don't make sense for single phase ocp.
Therefore, one should not call the PhaseTransition constructor directly. 

Here is the full signature of the `add()` method of the `PhaseTransitionList`:
```python
PhaseTransitionList.add(PhaseTransitionFcn, phase_pre_idx, **extra_parameters)
```
The `PhaseTransitionFcn` is transition phase function to use.
The default is CONTINUOUS.
If one wants to declare a custom transition phase, then PhaseTransitionFcn is the function handler to the custom function.
The signature of the custom function is: `custom_function(transition: PhaseTransition nlp_pre: NonLinearProgram, nlp_post: NonLinearProgram, **extra_parameters)`,
where `nlp_pre` is the non linear program at the end of the phase before the transition, `nlp_post` is the non linear program  at the beginning of the phase after the transition, and the `**extra_parameters` are those sent to the add() method.
This function is expected to return the cost of the phase transition computed from the states pre and post in the form of an MX.
Please note that MX type is a CasADi type.
Anyone who wants to define phase transitions should be at least familiar with this type beforehand.
The `phase_pre_idx` is the index of the phase before the transition.
If the `phase_pre_idx` is set to the index of the last phase then this is equivalent to set `PhaseTransitionFcn.CYCLIC`.  

### Class: PhaseTransitionFcn
The `PhaseTransitionFcn` class is the already available phase transitions in `bioptim`. 
Since this is an Enum, it is possible to use tab key on the keyboard to dynamically list them all, depending on the capabailities of your IDE. 

#### CONTINUOUS
The states at the end of the phase_pre equals the states at the beginning of the phase_post

#### IMPACT
The impulse function of `biorbd`: `qdot_post = bio_model.qdot_from_impact, q_pre, qdot_pre)` is apply to compute the velocities of the joint post impact.
These computed states at the end of the phase_pre equals the states at the beginning of the phase_post.

If a bioMod with more contact points than the phase before is used, then the IMPACT transition phase should be used as well

#### CYCLIC
Apply the CONTINUOUS phase transition to the end of the last phase and the begininning the of first, effectively creating a cyclic movement

#### CUSTOM
CUSTOM should not be directly sent by the user, but the user should pass the custom_transition function directly. 
You can have a look at the PhaseTransitionList section for more information about how to define custom transition function.

## The results
`Bioptim` offers different ways to manage and visualize the results from an optimisation. 
This section explores the different methods that can be called to have a look at your data.

Everything related to managing the results can be accessed from the solution class returned from 
```python
sol = ocp.solve()
```

### Data manipulation
The Solution structure holds all the optimized values. 
To get the states variable, control variables and time, one can invoke each property.

```python
states = sol.states
controls = sol.controls
time = sol.time
```

If the program was a single phase problem, then the returned values are dictionaries, otherwise it is a list of dictionaries of size equals to the number of phases.
The keys of the returned dictionaries correspond to the name of the variables. 
For instance, if generalized coordinates (*q*) are states, then the state dictionary has *q* as key.
In any cases, the key `all` is always there.

```python
# single-phase case
q = sol.states["q"]  # generalized coordinates
q = sol.states["all"]  # all states
# multiple-phase case - states of the first phase
q = sol.states[0]["q"]
q = sol.states[0]["all"]
```

The values inside the dictionaries are np.ndarray of dimension `n_elements` x `n_shooting`, unless the data were previously altered by integrating or interpolating (then the number of columns may differ).

The parameters are very similar, but differs by the fact that it is always a dictionary (since parameters don't depend on the phases).
Also, the values inside the dictionaries are of dimension `n_elements` x 1. 

#### Integrate

It is possible to integrate (also called simulate) the states at will, by calling the `sol.integrate()` method.
The `shooting_type: Shooting` parameter allows to select the type of integration to perform (see the enum Shooting for more detail).
The `keep_intermediate_points` parameter allows to keep the intermediate shooting points (usually a multiple of n_steps of the Runge-Kutta) or collocation points.
If set to false, this points are not stored into the output structure.
By definition, setting `keep_intermediate_points` to True while asking for `Shooting.MULTIPLE` would return the exact same structure.
This will therefore raise an error is set to False with `Shooting.MULTIPLE`.
The `merge_phase: bool` parameter requests to merge all the phases into one [True] or not [False].
The `continuous: bool` parameter can be deceiving. If it mostly for internal purposes.

Here are the tables of the combinations for `sol.integrate` and shooting_types.
As the argument `keep_intermediates_points` does not have a significant effect on the implementations it has been withdraw from the tables.
If it's implemented, it will be done with `keep_intermediates_points=True or False`.

Let's begin with `shooting_type = Shooting.SINGLE`, it re-integrates the ocp as a single phase ocp :

##### Shooting.SINGLE

OdeSolver | <div style="width:110px">merge_phase</div> | <div style="width:80px">Solution<br>Integrator</div> | Implemented | Comment|
----|-------------|-----------|:----:|:-----------:|
DMS | True  | OCP | :white_check_mark: | |
DMS | False | OCP | :white_check_mark: | |
DMS | True  | SCIPY | :white_check_mark: | |
DMS | False | SCIPY | :white_check_mark: | |
COLLOCATION | True | OCP | :x: | COLLOCATION Solvers cannot be used with single shooting|
COLLOCATION | False |  OCP |  :x: | COLLOCATION Solvers cannot be used with single shooting|
COLLOCATION | True | SCIPY | :white_check_mark: | |
COLLOCATION | False | SCIPY | :white_check_mark: | |

##### Shooting.SINGLE_DISCONTINUOUS_PHASES
Let's pursue with `shooting_type = Shooting.SINGLE_DISCONTINUOUS_PHASES`, it re-integrates each phase of the ocp as a single phase ocp.
Thus, SINGLE and SINGLE_DISCONTINUOUS_PHASES are equivalent if there is only one phase. Here is the table:

OdeSolver | <div style="width:110px">merge_phase</div> |  <div style="width:80px">Solution<br>Integrator</div> | Implemented | Comment|
----|-------------|-----------|:----:|:-----------:|
DMS | True | OCP | :white_check_mark: | |
DMS | False | OCP | :white_check_mark: | |
DMS | True | SCIPY | :white_check_mark: | |
DMS | False | SCIPY | :white_check_mark: | |
COLLOCATION | True | OCP | :x: | COLLOCATION Solvers cannot be used with single shooting|
COLLOCATION | False | OCP | :x: | COLLOCATION Solvers cannot be used with single shooting|
COLLOCATION | True | SCIPY | :white_check_mark: |
COLLOCATION | False | SCIPY | :white_check_mark: | |

##### Shooting.MULTIPLE

Let's finish with `shooting_type = Shooting.MULTIPLE`,
please note that this cannot be used with `keep_intermediates_points=False`.
Also, the word `MULTIPLE` is used to refer to direct multiple shooting.

OdeSolver | <div style="width:110px">merge_phase</div>  | <div style="width:80px">Solution<br>Integrator</div> | Implemented | Comment|
----|-------------|-----------|:----:|:-----------:|
DMS | True | OCP | :white_check_mark: | |
DMS | False | OCP | :white_check_mark: | |
DMS | True | SCIPY | :white_check_mark: | |
DMS | False | SCIPY | :white_check_mark: | |
COLLOCATION | True | OCP | :x: | The solution cannot be re-integrated with the ocp solver|
COLLOCATION | False | OCP | :x: | The solution cannot be re-integrated with the ocp solver|
COLLOCATION | True | SCIPY  | :white_check_mark: | This is re-integrated with solve_ivp, as direct multiple shooting problem |
COLLOCATION | False | SCIPY | :white_check_mark: | This is re-integrated with solve_ivp, as direct multiple shooting problem |

#### Interpolation

The `sol.interpolation(n_frames: [int, tuple])` method returns the states interpolated by changing the number of shooting points.
If the program is multiphase, but only a `int` is sent, then the phases are merged and the interpolation keeps their respective time ratio consistent.
If one does not want to merge the phases, then a `tuple` with one value per phase can be sent. 

#### Merge phases

Finally `sol.merge_phases()` returns a Solution structure with all the phases merged into one.

Please note that, apart from `sol.merge_phases()`, these data manipulation methods return an incomplete Solution structure.
This structure can be used for further analyses, but cannot be used for visualization. 
If one wants to visualize integrated or interpolated data, they are required to use the corresponding parameters or the visualization method they use.

### Data visualization
A first method to visualize the data is `sol.graphs()`. 
This method will spawn all the graphs associated with the ocp. 
This is the same method that is called by the online plotter. 
In order to add and modify plots, one should use the `ocp.add_plot()` method.
By default, this graphs the states as multiple shootings.
If one wants to simulate in single shooting, the option `shooting_type=Shooting.SINGLE` will do the trick.

A second one is `sol.animate()`.
This method summons one or more `bioviz` figures (depending if phases were merged or not) and animates the model.
Please note that despite `bioviz` best efforts, plotting a lot of meshing vertices in MX format is slow.
So even though it is possible, it is suggested to animate without the bone meshing (by passing the parameter `show_meshes=False`)
To do so, we strongly suggest saving the data and load them in an environment where `bioptim` is compiled with the Eigen backend, which will be much more efficient.
If `n_frames` is set, an interpolation is performed, otherwise, the phases are merged if possible, so a single animation is shown. 
To prevent from the phase merging, one can set `n_frames=-1`.

In order to print the values of the objective functions and constraints, one can use the `sol.print_cost()` method.
If the parameter `cost_type=CostType.OBJECTIVE` is passed, only the values of each objective functions are printed.
The same is true for the constraints with `CostType.CONSTRAINTS`.
Please note that for readability purposes, this method prints the sum by phases for the constraints. 

## The extra stuff and the Enum
It was hard to categorize the remaining classes and enum. 
So I present them in bulk in this extra stuff section

### The mappings
The mapping are a way to link things stored in a list.
For instance, lets consider these vectors: a = [0, 0, 0, 10, -9] and b = [10, 9]. 
Even though they are quite different, they share some common values. 
It it therefore possible to retrieve a from b, and conversely.

This is what the Mapping class does, for the rows of numpy arrays.
So if one was to declare the following Mapping: `b_from_a = Mapping([3, -4])`.
Then, assuming a is a numpy.ndarray column vector (`a = np.array([a]).T`), it would be possible to summon b from a like so: 
```python
b = b_from_a.map(a)
```
Note that the `-4` opposed the forth value.
Conversely, using the `a_from_b = Mapping([None, None, None, 0, -1])` mapping, and assuming b is a numpy.ndarray column vector (`b = np.array([b]).T`), it would be possible to summon b from a like so:
```python
a = a_from_b.map(b)
```
Note the `None` are replaced by zeros.

The BiMapping is no more no less than a list of two mappings that link two matrices both ways: `BiMapping(a_to_b, b_to_a)`

### Enum: Node
The node targets some specific nodes of the ocp or of a phase

The accepted values are:
- START: The first node
- MID: The middle node
- INTERMEDIATES: All the nodes but the first and the last one
- PENULTIMATE: The second to last node of the phase
- END: The last node
- ALL: All the nodes
- TRANSITION: The last node of a phase and the first node of the next phase

### Class: OdeSolver
The ordinary differential equation (ode) solver to solve the dynamics of the system. 
The RK4 and RK8 are the one with the most options available.
IRK is supposed to be a bit more robust, but may be slower too. 
CVODES is the one with the least options, since it is not in-house implemented.

The accepted values are:
- For Direct multiple shooting:
	- RK1: Runge-Kutta of the 1st order also known as Forward Euler
	- RK2: Runge-Kutta of the 2nd order also known as Midpoint Euler
	- RK4: Runge-Kutta of the 4th order
	- RK8: Runge-Kutta of the 8th order
	- IRK: Implicit runge-Kutta (Legendre and Radau, from 0th to 9th order)
	- CVODES: cvodes solver
- For Direct collocation:
	- COLLOCATION: Legendre and Radau, from 0th to 9th order

### Enum: Solver
The nonlinear solver to solve the whole ocp. 
Each solver has some requirements (for instance, ̀`Acados` necessitates that the graph is SX). 
Feel free to test each of them to see which one fits the best your needs.
̀`Ipopt` is a robust solver, that may be a bit slow though.
̀`Acados` on the other is a very fast solver, but is much more sensitive to the relative weightings of the objective functions and to the initial guess.
It is perfectly designed for MHE and NMPC problems.

The accepted values are:
- ̀`Ipopt`
- ̀`Acados`

### Enum: ControlType
The type the controls are. 
Typically, the controls for an optimal control program are constant over the shooting intervals. 
However, one may wants to get non constant values.
`Bioptim` has therefore implemented some other types of controls.

The accepted values are:
- CONSTANT: The controls remain constant over the interval. The number of control is therefore equals to the number of shooting point
- LINEAR_CONTINUOUS: The controls are linearly interpolated over the interval. Since they are continuous, the end of an interval corresponds to the beginning of the next. There is therefore number of shooting point + 1 controls.

### Enum: PlotType
When adding a plot, it is possible to change the aspect of it.

The accepted values are:
PLOT: Normal plot that links the points.
INTEGRATED: Plot that links the points within an interval, but is discrete between the end of an interval and the beginning of the next one.
STEP: Step plot, constant over an interval
POINT: Point plot

### Enum: InterpolationType
How a time dependent variable is interpolated.
It is mostly used for phases time span.
Therefore, first and last nodes refer to the first and last nodes of a phase

The accepted values are:
- CONSTANT: Requires only one column, all the values are equal during the whole period of time.
- CONSTANT_WITH_FIRST_AND_LAST_DIFFERENT: Requires three columns. The first and last columns correspond to the first and last node, while the middle corresponds to all the other nodes.
- LINEAR: Requires two columns. It corresponds to the first and last node. The middle nodes are linearly interpolated to get their values.
- EACH_FRAME: Requires as many columns as there are nodes. It is not an interpolation per se, but it allows the user to specify all the nodes individually.
- ALL_POINTS: Requires as many columns as there are collocation points. It is not an interpolation per se, but it allows the user to specify all the collocation points individually.
- SPLINE: Requires five columns. It performs a cubic spline to interpolate between the nodes.
- CUSTOM: User defined interpolation function.

### Enum: MagnitudeType
The type of magnitude you want for the added noise. Either relative to the bounds (0 is no noise, 1 is the value of your bounds), or absolute

The accepted values are:
- ABSOLUTE: Absolute noise of a chosen magnitude.
- RELATIVE: Relative noise to the bounds (0 is no noise, 1 is the value of your bounds)

### Enum: Shooting
The type of integration to perform
- SINGLE: It re-integrate the solution as a single-phase optimal control problem
- SINGLE_DISCONTINUOUS_PHASE: It re-integrate each phase of the solution as a single-phase optimal control problem. The phases are therefore not continuous.
- MULTIPLE: The word `MULTIPLE` is used as a common terminology, to be able to execute DMS and COLLOCATION. It refers to the fact there are several points per intervals, shooting points in DMS and collocation points in COLLOCATION.

### Enum: CostType
The type of cost
- OBJECTIVES: The objective functions
- CONSTRAINTS: The constraints
- ALL: All the previously described cost type

### Enum: SolutionIntegrator
The type of integrator used to integrate the solution of the optimal control problem
- OCP: The OCP integrator initially chosen with [OdeSolver](#class-odesolver)
- SCIPY_RK23: The scipy integrator RK23
- SCIPY_RK45: The scipy integrator RK45
- SCIPY_DOP853: The scipy integrator DOP853
- SCIPY_BDF: The scipy integrator BDF
- SCIPY_LSODA: The scipy integrator LSODA

### Enum: IntegralApproximation
The type of integration used to integrate the cost function terms of Lagrange:
- RECTANGLE: The integral is approximated by a rectangle rule (Left Riemann sum)
- TRAPEZOIDAL: The integral is approximated by a trapezoidal rule using the state at the begin of the next interval
- TRUE_TRAPEZOIDAL: The integral is approximated by a trapezoidal rule using the state at the end of the current interval
- 
### Enum: RigidBodyDynamics
The type of transcription of any dynamics (e.g. rigidbody_dynamics or soft_contact_dynamics)
- ODE: dynamics is handled explicitly in the continuity constraint of the ordinary differential equation of the Direct Multiple Shooting approach
- DAE_INVERSE_DYNAMICS: it adds an extra control *qddot* to respect inverse dynamics on nodes, this is a DAE-constrained OCP
- DAE_FORWARD_DYNAMICS: it adds an extra control *qddot* to respect forward dynamics on nodes, this is a DAE-constrained OCP
- DAE_INVERSE_DYNAMICS_JERK: it adds an extra control *qdddot* and an extra state *qddot* to respect inverse dynamics on nodes, this is a DAE-constrained OCP
- DAE_FORWARD_DYNAMICS_JERK: it adds an extra control *qdddot* and an extra state *qddot* to respect forward dynamics on nodes, this is a DAE-constrained OCP

### Enum: SoftContactDynamics
The type of transcription of any dynamics (e.g. rigidbody_dynamics or soft_contact_dynamics)
- ODE: soft contacts dynamics is handled explicitly
- CONSTRAINT: an extra control *fext* is added and it ensures to respect soft contact_dynamics on nodes through a constraint.

### Enum: DefectType
- EXPLICIT: The defect comes from explicit formulation
- IMPLICIT: The defect comes from implicit formulation
- NOT_APPLICABLE: The defect is not applicable

# Examples
In this section, you will find the description of all the examples implemented with bioptim. They are ordered in 
separate files. Each subsection corresponds to the different files, dealing with different examples and topics.
Please note that the examples from the paper (see [Citing](#citing)) can be found in this repo
[https://github.com/s2mLab/BioptimPaperExamples](https://github.com/s2mLab/BioptimPaperExamples).

## Run examples
An GUI to access the examples can be run to facilitate the testing of bioptim
You can either run the file `__main__.py` in the `examples` folder or execute the following command.
```bash
python -m bioptim.examples
```
Please note that `pyqtgraph` must be installed to run this GUI. 

## Getting started
In this subsection, all the examples of the getting_started file are described.

### The custom_bounds.py file
This example is a trivial box sent upward. It is designed to investigate the different
bounds one can define in bioptim.
Therefore, it shows how one can define the bounds, that is the minimal and maximal values
of the state and control variables.

All the types of interpolation are shown : `CONSTANT`, `CONSTANT_WITH_FIRST_AND_LAST_DIFFERENT`, `LINEAR`, `EACH_FRAME`,
`SPLINE`, and `CUSTOM`. 

When the `CUSTOM` interpolation is chosen, the functions `custom_x_bounds_min` and `custom_x_bounds_max` are used to 
provide custom x bounds. The functions `custom_u_bounds_min` and `custom_u_bounds_max` are used to provide custom 
u bounds. 
In this particular example, one mimics linear interpolation using these four functions.

### The custom_constraints.py file
This example is a trivial box that must superimpose one of its corner to a marker at the beginning of the movement
and superimpose the same corner to a different marker at the end.
It is designed to show how one can define its own custom constraints function if the provided ones are not
sufficient.

More specifically this example reproduces the behavior of the `SUPERIMPOSE_MARKERS` constraint.

### The custom_dynamics.py file
This example is a trivial box that must superimpose one of its corner to a marker at the beginning of the movement
and superimpose the same corner to a different marker at the end.
It is designed to show how one can define its own custom dynamics function if the provided ones are not
sufficient.

More specifically this example reproduces the behavior of the `DynamicsFcn.TORQUE_DRIVEN` using a custom dynamics. 

The custom_dynamic function is used to provide the derivative of the states. The custom_configure function is used 
to tell the program which variables are states and controls. 

### The custom_initial_guess.py file
This example is a trivial box that must superimpose one of its corner to a marker at the beginning of the movement
and superimpose the same corner to a different marker at the end.
It is designed to investigate the different way to define the initial guesses at each node sent to the solver.

All the types of interpolation are shown : `CONSTANT`, `CONSTANT_WITH_FIRST_AND_LAST_DIFFERENT`, `LINEAR`, `EACH_FRAME`,
`SPLINE`, and `CUSTOM`. 

When the CUSTOM interpolation is chosen, the `custom_init_func` function is used to custom the initial guesses of the 
states and controls. In this particular example, one mimics linear interpolation. 

### The custom_objectives.py file
This example is a trivial box that tries to superimpose one of its corner to a marker at the beginning of the movement
and superimpose the same corner to a different marker at the end.
It is designed to show how one can define its own custom objective function if the provided ones are not
sufficient.

More specifically this example reproduces the behavior of the `Mayer.SUPERIMPOSE_MARKERS` objective function. 

This example is closed to the example of the custom_constraint.py file. We use the custom_func_track_markers to define 
the objective function. In this example, one mimics the `ObjectiveFcn.SUPERIMPOSE_MARKERS`.

### The custom_parameters.py file 
This example is a clone of the pendulum.py example with the difference that the
model now evolves in an environment where the gravity can be modified.
The goal of the solver it to find the optimal gravity (target = 8 N/kg), while performing the
pendulum balancing task.

It is designed to show how one can define its own parameter objective functions if the provided ones are not
sufficient.

The `my_parameter_function function` is used if one wants to modify the dynamics. In our case, we want to optimize the 
gravity. This function is called right before defining the dynamics of the system. The `my_target_function` function is 
a penalty function. Both these functions are used to define a new parameter, and then a parameter objective function 
linked to this new parameter.

### The custom_phase_transitions.py file 
This example is a trivial multiphase box that must superimpose different markers at beginning and end of each
phase with one of its corner
It is designed to show how one can define its phase transition constraints if the provided ones are not sufficient.

More specifically, this example mimics the behaviour of the most common `PhaseTransitionFcn.CONTINUOUS`

The custom_phase_transition function is used to define the constraint of the transition to apply. This function can be 
used when adding some phase transitions in the list of phase transitions. 

Different phase transisitions can be considered. By default, all the phase transitions are continuous. However, in the 
event that one or more phase transitions is desired to be continuous, it is posible to define and use a function like 
the `custom_phase_transition` function, or directly use `PhaseTransitionFcn.IMPACT`. If a phase transition is desired 
between the last and the first phase, use the dedicated `PhaseTransitionFcn.Cyclic`. 

### The custom_plot_callback.py file
This example is a trivial example using the pendulum without any objective. It is designed to show how to create new
plots and how to expand pre-existing one with new information.

We define the `custom_plot_callback` function, which returns the value(s) to plot. We use this function as an argument of 
`ocp.add_plot`. Let's describe the creation of the plot "My New Extra Plot". `custom_plot_callback` 
takes two arguments, x and the array [0, 1, 3], as you can see below :

```python
ocp.add_plot("My New Extra Plot", lambda x, u, p: custom_plot_callback(x, [0, 1, 3]), plot_type=PlotType.PLOT)
```

We use the plot_type `PlotType.PLOT`. This is a way to plot the first, 
second, and fourth states (ie. `q_Seg1_TransY`, `q_Seg1_RotX` and `qdot_Seg1_RotX`) in a new window entitled "My New 
Extra Plot". Please note that for further information about the different plot types, you can refer to the section 
"Enum: PlotType".

### The example_cyclic_movement.py file 
This example is a trivial box that must superimpose one of its corner to a marker at the beginning of the movement
and superimpose the same corner to a different marker at the end. Moreover, the movement must be cyclic, meaning
that the states at the end and at the beginning are equal. It is designed to provide a comprehensible example of the way
to declare a cyclic constraint or objective function

A phase transition loop constraint is treated as hard penalty (constraint)
if weight is <= 0 [or if no weight is provided], or as a soft penalty (objective) otherwise, as shown in the example below :

```python
phase_transitions = PhaseTransitionList()
if loop_from_constraint:
    phase_transitions.add(PhaseTransitionFcn.CYCLIC, weight=0)
else:
    phase_transitions.add(PhaseTransitionFcn.CYCLIC, weight=10000)
```

`loop_from_constraint` is a boolean. It is one of the parameters of the `prepare_ocp` function of the example. This parameter is a way to determine if the looping cost should be a constraint [True] or an objective [False]. 

### The example_external_forces.py file
This example is a trivial box that must superimpose one of its corner to a marker at the beginning of the movement
and superimpose the same corner to a different marker at the end. While doing so, a force pushes the box upward.
The solver must minimize the force needed to lift the box while reaching the marker in time.
It is designed to show how to use external forces. An example of external forces that depends on the state (for
example a spring) can be found at 'examples/torque_driven_ocp/spring_load.py'

Please note that the point of application of the external forces are defined in the `bioMod` file by the
`externalforceindex` tag in segment and is acting at the center of mass of this particular segment. Please note that
this segment must have at least one degree of freedom defined (translations and/or rotations). Otherwise, the
external_force is silently ignored. 

`Bioptim` expects `external_forces` to be a list (one element for each phase) of
list (for each shooting node) of np.ndarray [6 x n], where the 6 components are [Mx, My, Mz, Fx, Fy, Fz], for the ith force platform
(defined by the `externalforceindex`) for each node n. Let's take a look at the definition of the external forces in 
this example :

```python
external_forces = external_forces = [[np.array([[0, 0, 0, 0, 0, -2], [0, 0, 0, 0, 0, 5]]).T for _ in range(n_shooting)]]
```

`external_forces` is of len 1 because there is only one phase. The list is 30 element long and each array are 6x2 since there
is [Mx, My, Mz, Fx, Fy, Fz] for the two `externalforceindex` for each node (in this example, we take 30 shooting nodes).

### The example_inequality_constraint.py file
This example mimics by essence what a jumper does which is maximizing the predicted height of the
center of mass at the peak of an aerial phase. It does so with a very simple two segments model though.
It is a clone of 'torque_driven_ocp/maximize_predicted_height_CoM.py' using
the option `MINIMIZE_PREDICTED_COM_HEIGHT`. It is different in the sense that the contact forces on ground have
to be downward (meaning that the object is limited to push on the ground, as one would expect when jumping, for
instance). 

Moreover, the lateral forces must respect some `NON_SLIPPING` constraint (that is the ground reaction
forces have to remain inside of the cone of friction), as shown in the part of the code defining the constrainst:

```python
constraints = ConstraintList()
   constraints.add(
   ConstraintFcn.TRACK_CONTACT_FORCES,
   min_bound=min_bound,
   max_bound=max_bound,
   node=Node.ALL,
   contact_index=1,
   )
constraints.add(
    ConstraintFcn.TRACK_CONTACT_FORCES,
    min_bound=min_bound,
    max_bound=max_bound,
    node=Node.ALL,
    contact_index=2,
    )
constraints.add(
    ConstraintFcn.NON_SLIPPING,
    node=Node.ALL,
    normal_component_idx=(1, 2),
    tangential_component_idx=0,
    static_friction_coefficient=mu,
    )
```

Let's describe the code above. First, we create a list of consraints. Then, two contact forces are defined, 
respectively with the indexes 1 and 2. The last step is the implementation of the 
non slipping constraint for the two forces defined before.   

This example is designed to show how to use min_bound and max_bound values so they define inequality constraints instead
of equality constraints, which can be used with any `ConstraintFcn`.

### The example_mapping.py file 
An example of mapping can be found at 'examples/symmetrical_torque_driven_ocp/symmetry_by_mapping.py'.
Another example of mapping can be found at 'examples/getting_started/example_inequality_constraint.py'. 

### The example_multiphase.py file
This example is a trivial box that must superimpose one of its corner to a marker at the beginning of the movement and
a the at different marker at the end of each phase. Moreover a constraint on the rotation is imposed on the cube.
It is designed to show how one can define a multiphase optimal control program.

In this example, three phases are implemented. The `long_optim` boolean allows users to choose between solving the precise
optimization or the approximate. In the first case, 500 points are considered and `n_shooting = (100, 300, 100)`. 
Otherwise, 50 points are considered and `n_shooting = (20, 30, 20)`. Three steps are necessary to define the 
objective functions, the dynamics, the constraints, the path constraints, the initial guesses and the control path 
contsraints. Each step corresponds to one phase. 

Let's take a look at the definition of the constraints:

```python
constraints = ConstraintList()
constraints.add(
    ConstraintFcn.SUPERIMPOSE_MARKERS, node=Node.START, first_marker_idx=0, second_marker_idx=1, phase=0
)
constraints.add(ConstraintFcn.SUPERIMPOSE_MARKERS, node=Node.END, first_marker_idx=0, second_marker_idx=2, phase=0)
constraints.add(ConstraintFcn.SUPERIMPOSE_MARKERS, node=Node.END, first_marker_idx=0, second_marker_idx=1, phase=1)
constraints.add(ConstraintFcn.SUPERIMPOSE_MARKERS, node=Node.END, first_marker_idx=0, second_marker_idx=2, phase=2)
```

First, we define a list of constraints, and then we add constraints to the list. At the beginning, marker 0 must 
superimpose marker 1. At the end of the first phase (the first 100 shooting nodes if we solve the precise optimization), 
marker 0 must superimpose marker 2. Then, at the end of the second phase, marker 0 must superimpose marker 1. At the 
end of the last step, marker 0 must superimpose marker 2. Please, note that the definition of the markers is 
implemented in the `bioMod` file corresponding to the model. Further information about the definition of the markers is
available in the `biorbd` documentation.

### The example_optimal_time.py file
Examples of time optimization can be found in 'examples/optimal_time_ocp/'.

### The example_save_and_load.py file
This is a clone of the getting_started/pendulum.py example. It is designed to show how to create and solve a problem,
and afterward, save it to the hard drive and reload it. It shows an example of *.bo method. 

Let's take a look at the most important lines of the example. To save the optimal control program and the solution, use
ocp.save(sol, "pendulum.bo"). To load the optimal control program and the solution, use 
`ocp_load, sol_load = OptimalControlProgram.load("pendulum.bo")`. Then, to show the results, 
simply use `sol_load.animate()`.

### The example_simulation.py file
The first part of this example of a single shooting simulation from initial guesses.
It is not an optimal control program. It is merely the simulation of values, that is applying the dynamics.
The main goal of this kind of simulation is to get a sens of the initial guesses passed to the solver.

The second part of the example is to actually solve the program and then simulate the results from this solution.
The main goal of this kind of simulation, especially in single shooting (that is not resetting the states at each node)
is to validate the dynamics of multiple shooting. If they both are equal, it usually means that a great confidence
can be held in the solution. Another goal would be to reload fast a previously saved optimized solution.

### The example_joints_acceleration_driven.py file
This example shows how to use the joints acceleration dynamic to achieve the same goal as the simple pendulum, but with a double pendulum for which only the angular acceleration of the second pendulum is controled.

### The pendulum.py file
This is another way to present the pendulum example of the 'Getting started' section.

## Muscle driven OCP
In this file, you will find four examples about muscle driven optimal control programs. The two first refer to traking 
examples. The two last refer to reaching tasks. 

### The muscle_activations_tracker.py file
This is an example of muscle activation/skin marker or state tracking.
Random data are created by generating a random set of muscle activations and then by generating the kinematics
associated with these data. The solution is trivial since no noise is applied to the data. Still, it is a relevant
example to show how to track data using a musculoskeletal model. In real situation, the muscle activation
and kinematics would indeed be acquired via data acquisition devices.

The difference between muscle activation and excitation is that the latter is the derivative of the former.

The generate_data function is used to create random data. First, a random set of muscle activation is generated, as 
shown below:
`U = np.random.rand(n_shooting, n_mus).T`

Then, the kinematics associated with these data are generated by numerical integration, using 
`scipy.integrate.solve_ivp`. 

To implement this tracking task, we use the ObjectiveFcn.Lagrange.TRACK_STATE objective function in the case of a state 
tracking, or the `ObjectiveFcn.Lagrange.TRACK_MARKERS` objective function in the case of a marker tracking. We also use 
the `ObjectiveFcn.Lagrange.TRACK_MUSCLES_CONTROL` objective function. The user can choose between marker or state 
tracking thanks to the string `kin_data_to_track` which is one of the `prepare_ocp` function parameters. 

### The muscle_excitations_tracker.py file
This is an example of muscle excitation(EMG)/skin marker or state tracking.
Random data are created by generating a random set of EMG and then by generating the kinematics associated with these
data. The solution is trivial since no noise is applied to the data. Still, it is a relevant example to show how to
track data using a musculoskeletal model. In real world, the EMG and kinematics would indeed be acquired via
data acquisition devices.

There is no huge difference with the precedent example. Some dynamic equations make the link between muscle activation
and excitation. 

### The static_arm.py file
This is a basic example on how to use `biorbd` model driven by muscle to perform an optimal reaching task.
The arms must reach a marker placed upward in front while minimizing the muscles activity.

For this reaching task, we use the `ObjectiveFcn.Mayer.SUPERIMPOSE_MARKERS` objective function. At the end of the 
movement, marker 0 and marker 5 should superimpose. The weight applied to the `SUPERIMPOSE_MARKERS` objective function 
is 1000. Please note that the bigger this number, the greater the model will try to reach the marker. 

Please note that using show_meshes=True in the animator may be long due to the creation of a huge `CasADi` graph of the
mesh points.

### The static_arm_with_contact.py file
This is a basic example on how to use biorbd model driven by muscle to perform an optimal reaching task with a
contact dynamics.
The arms must reach a marker placed upward in front while minimizing the muscles activity.

The only difference with the precedent example is that we use the arm26_with_contact.bioMod model and the 
`DynamicsFcn.MUSCLE_ACTIVATIONS_AND_TORQUE_DRIVEN_WITH_CONTACT` dynamics function instead of 
`DynamicsFcn.MUSCLE_ACTIVATIONS_AND_TORQUE_DRIVEN`.

Please note that using show_meshes=True in the animator may be long due to the creation of a huge `CasADi` graph of the
mesh points.

## Muscle driven with contact
All the examples in muscle_driven_with_contact are merely to show some dynamics and prepare some OCP for the tests.
It is not really relevant and will be removed when unitary tests for the dynamics will be implemented.

### The contact_forces_inequality_constraint_muscle.py file
In this example, we implement inequality constraints on two contact forces. It is designed to show how to use min_bound 
and max_bound values so they define inequality constraints instead of equality constraints, which can be used with 
any ConstraintFcn.

In this case, the dynamics function used is `DynamicsFcn.MUSCLE_ACTIVATIONS_AND_TORQUE_DRIVEN_WITH_CONTACT`.

### The contact_forces_inequality_constraint_muscle_excitations.py file
In this example, we implement inequality constraints on two contact forces. It is designed to show how to use `min_bound` 
and `max_bound` values so they define inequality constraints instead of equality constraints, which can be used with any 
`ConstraintFcn`.

In this case, the dynamics function used is `DynamicsFcn.MUSCLE_EXCITATIONS_AND_TORQUE_DRIVEN_WITH_CONTACT` instead of 
`DynamicsFcn.MUSCLE_ACTIVATIONS_AND_TORQUE_DRIVEN_WITH_CONTACT` used in the precedent example. 

### The muscle_activations_contacts_tracker.py file 
In this example, we track both muscle controls and contact forces, as it is defined when adding the two objective 
functions below, using both `ObjectiveFcn.Lagrange.TRACK_MUSCLES_CONTROL` and 
`ObjectiveFcn.Lagrange.TRACK_CONTACT_FORCES` objective functions. 

```python
objective_functions = ObjectiveList()
objective_functions.add(ObjectiveFcn.Lagrange.TRACK_MUSCLES_CONTROL, target=muscle_activations_ref)
objective_functions.add(ObjectiveFcn.Lagrange.TRACK_CONTACT_FORCES, target=contact_forces_ref)
```

Let's take a look at the structure of this example. First, we load data to track, and we generate data using the 
`data_to_track.prepare_ocp` optimization control program. Then, we track these data using `muscle_activation_ref` and 
`contact_forces_ref` as shown below:

```python
ocp = prepare_ocp(
    biorbd_model_path=model_path,
    phase_time=final_time,
    n_shooting=ns,
    muscle_activations_ref=muscle_activations_ref[:, :-1],
    contact_forces_ref=contact_forces_ref,
)
```

## Optimal time OCP
In this section, you will find four examples showing how to play with time parameters.  

### The multiphase_time_constraint.py file
This example is a trivial multiphase box that must superimpose different markers at beginning and end of each
phase with one of its corner. The time is free for each phase.
It is designed to show how one can define a multi-phase ocp problem with free time. 

In this example, the number of phases is 1 or 3. prepare_ocp function takes `time_min`, `time_max` and `final_time` as 
arguments. There are arrays of length 3 in the case of a 3-phase problem. In the example, these arguments are defined 
as shown below:

```python
final_time = [2, 5, 4]
time_min = [1, 3, 0.1]
time_max = [2, 4, 0.8]
ns = [20, 30, 20]
ocp = prepare_ocp(final_time=final_time, time_min=time_min, time_max=time_max, n_shooting=ns)
```

We can make out different time constraints for each phase, as shown in the code below:

```python
constraints.add(ConstraintFcn.TIME_CONSTRAINT, node=Node.END, min_bound=time_min[0], max_bound=time_max[0], phase=0)
if n_phases == 3:
    constraints.add(
        ConstraintFcn.TIME_CONSTRAINT, node=Node.END, min_bound=time_min[1], max_bound=time_max[1], phase=1
    )
    constraints.add(
        ConstraintFcn.TIME_CONSTRAINT, node=Node.END, min_bound=time_min[2], max_bound=time_max[2], phase=2
    )
```

### The pendulum_min_time_Lagrange.py file
This is a clone of the example/getting_started/pendulum.py where a pendulum must be balance. The difference is that
the time to perform the task is now free and minimized by the solver, as shown in the definition of the objective 
function used for this example:

```python
objective_functions = ObjectiveList()
objective_functions.add(ObjectiveFcn.Lagrange.MINIMIZE_TIME, weight=1)
```

Please note that a weight of -1 will maximize time. 

This example shows how to define such an optimal
control program with a Lagrange criteria (integral of dt).

The difference between Mayer and Lagrange minimization time is that the former can define bounds to
the values, while the latter is the most common way to define optimal time. 

### The pendulum_min_time_Mayer.py file
This is a clone of the example/getting_started/pendulum.py where a pendulum must be balance. The difference is that
the time to perform the task is now free and minimized by the solver, as shown in the definition of the objective 
function used for this example: 

```python
objective_functions = ObjectiveList()
objective_functions.add(ObjectiveFcn.Mayer.MINIMIZE_TIME, weight=weight, min_bound=min_time, max_bound=max_time)
```

Please note that a weight of -1 will maximize time. 

This example shows how to define such an optimal
control program with a Mayer criteria (value of `final_time`).

The difference between Mayer and Lagrange minimization time is that the former can define bounds to
the values, while the latter is the most common way to define optimal time.

### The time_constraint.py file
This is a clone of the example/getting_started/pendulum.py where a pendulum must be balance. The difference is that
the time to perform the task is now free for the solver to change. This example shows how to define such an optimal
control program. 

In this example, a time constraint is implemented:

```python
constraints = Constraint(ConstraintFcn.TIME_CONSTRAINT, node=Node.END, min_bound=time_min, max_bound=time_max)
```

## Symmetrical torque driven OCP
In this section, you will find an example using symmetry by constraint and another using symmetry by mapping. In both 
cases, we simulate two rodes. We must superimpose a marker on one rod at the beginning and another marker on the
same rod at the end, while keeping the degrees of freedom opposed. 

The difference between the first example (symmetry_by_mapping) and the second one (symmetry_by_constraint) is that one 
(mapping) removes the degree of freedom from the solver, while the other (constraints) imposes a proportional 
constraint (equals to -1) so they are opposed.
Please note that even though removing a degree of freedom seems a good idea, it is unclear if it is actually faster when
solving with `IPOPT`.

### The symmetry_by_constraint.py file
This example imposes a proportional constraint (equals to -1) so that the rotation around the x axis remains opposed 
for the two rodes during the movement. 

Let's take a look at the definition of such a constraint:

```python
constraints.add(ConstraintFcn.PROPORTIONAL_STATE, node=Node.ALL, first_dof=2, second_dof=3, coef=-1)
```

In this case, a proportional constraint is generated between the third degree of freedom defined in the `bioMod` file 
(`first_dof=2`) and the fourth one (`second_dof=3`). Looking at the cubeSym.bioMod file used in this example, we can make 
out that the dof with index 2 corresponds to the rotation around the x axis for the first segment `Seg1`. The dof 
with index 3 corresponds to the rotation around the x axis for the second segment `Seg2`. 

### The symmetry_by_mapping.py file
This example imposes the symmetry as a mapping, that is by completely removing the degree of freedom from the solver 
variables but interpreting the numbers properly when computing the dynamics.

A `BiMapping` is used. The way to understand the mapping is that if one is provided with two vectors, what
would be the correspondence between those vector. For instance, `BiMapping([None, 0, 1, 2, -2], [0, 1, 2])`
would mean that the first vector (v1) has 3 components and to create it from the second vector (v2), you would do:
v1 = [v2[0], v2[1], v2[2]]. Conversely, the second v2 has 5 components and is created from the vector v1 using:
v2 = [0, v1[0], v1[1], v1[2], -v1[2]]. For the dynamics, it is assumed that v1 is what is to be sent to the dynamic
functions (the full vector with all the degrees of freedom), while v2 is the one sent to the solver (the one with less
degrees of freedom).

The `BiMapping` used is defined as a problem parameter, as shown below:

```python
all_generalized_mapping = BiMapping([0, 1, 2, -2], [0, 1, 2])
```

## Torque driven OCP
In this section, you will find different examples showing how to implement torque driven optimal control programs.

### The maximize_predicted_height_CoM.py file
This example mimics by essence what a jumper does which is maximizing the predicted height of the
center of mass at the peak of an aerial phase. It does so with a very simple two segments model though.
It is designed to give a sense of the goal of the different MINIMIZE_COM functions and the use of
`weight=-1` to maximize instead of minimizing.

Let's take a look at the definition of the objetive functions used for this example to better understand how to 
implement that:

```python
objective_functions = ObjectiveList()
if objective_name == "MINIMIZE_PREDICTED_COM_HEIGHT":
    objective_functions.add(ObjectiveFcn.Mayer.MINIMIZE_PREDICTED_COM_HEIGHT, weight=-1)
elif objective_name == "MINIMIZE_COM_POSITION":
    objective_functions.add(ObjectiveFcn.Lagrange.MINIMIZE_COM_POSITION, axis=Axis.Z, weight=-1)
elif objective_name == "MINIMIZE_COM_VELOCITY":
    objective_functions.add(ObjectiveFcn.Lagrange.MINIMIZE_COM_VELOCITY, axis=Axis.Z, weight=-1)
```

Another interesting point of this example is the definition of the constraints. Thanks to the `com_constraints` boolean, 
the user can easily choose to apply constraints on the center of mass. Here is the definition of the constraints for our 
example:

```python
constraints = ConstraintList()
if com_constraints:
    constraints.add(
        ConstraintFcn.TRACK_COM_VELOCITY,
        node=Node.ALL,
        min_bound=np.array([-100, -100, -100]),
        max_bound=np.array([100, 100, 100]),
    )
    constraints.add(
        ConstraintFcn.TRACK_COM_POSITION,
        node=Node.ALL,
        min_bound=np.array([-1, -1, -1]),
        max_bound=np.array([1, 1, 1]),
    )
```

This example is designed to show how to use `min_bound` and `max_bound` values so they define inequality constraints 
instead of equality constraints, which can be used with any `ConstraintFcn`. This example is closed to the 
example_inequality_constraint.py file you can find in 'examples/getting_started/example_inequality_constraint.py'.

### The spring_load.py file 
This trivial spring example targets to have the highest upward velocity. It is however only able to load a spring by
pulling downward and afterward to let it go so it gains velocity. It is designed to show how one can use the external
forces to interact with the body.

This example is closed to the custom_dynamics.py file you can find in 'examples/getting_started/custom_dynamics.py'. 
Indeed, we generate an external force thanks to the custom_dynamic function. Then, we configure the dynamics with 
the `custom_configure` function. 

### The track_markers_2D_pendulum.py file

This example uses the data from the balanced pendulum example to generate the data to track.
When it optimizes the program, contrary to the vanilla pendulum, it tracks the values instead of 'knowing' that
it is supposed to balance the pendulum. It is designed to show how to track marker and kinematic data.

Note that the final node is not tracked. 

In this example, we use both `ObjectiveFcn.Lagrange.TRACK_MARKERS` and `ObjectiveFcn.Lagrange.TRACK_TORQUE` objective 
functions to track data, as shown in the definition of the objective functions used in this example:

```python
objective_functions = ObjectiveList()
objective_functions.add(
    ObjectiveFcn.Lagrange.TRACK_MARKERS, axis_to_track=[Axis.Y, Axis.Z], weight=100, target=markers_ref
)
objective_functions.add(ObjectiveFcn.Lagrange.TRACK_TORQUE, target=tau_ref)
```

This is a good example of how to load data for tracking tasks, and how to plot data. The extra parameter 
`axis_to_track` allows users to specify the axes on which to track the markers (x and y axes in this example).
This example is closed to the example_save_and_load.py and custom_plotting.py files you can find in the 
examples/getting_started repository. 

### The track_markers_with_torque_actuators.py file

This example is a trivial box that must superimpose one of its corner to a marker at the beginning of the movement
and superimpose the same corner to a different marker at the end. It is a clone of
'getting_started/custom_constraint.py' 

It is designed to show how to use the `TORQUE_ACTIVATIONS_DRIVEN` which limits
the torque to [-1; 1]. This is useful when the maximal torque are not constant. Please note that this dynamic then
to not converge when it is used on more complicated model. A solution that defines non-constant constraints seems a
better idea. An example of which can be found with the `bioptim` paper.

Let's take a look at the structure of the code. First, tau_min, tau_max and tau_init are respectively initialized 
to -1, 1 and 0 if the integer `actuator_type` (which is a parameter of the `prepare_ocp` function) equals to 1. 
In this particular case, the dynamics function used is `DynamicsFcn.TORQUE_ACTIVATIONS_DRIVEN`. 

### The trampo_quaternions.py file

This example uses a representation of a human body by a trunk_leg segment and two arms.
It is designed to show how to use a model that has quaternions in their degrees of freedom.

## Track
In this section, you will find the description of two tracking examples. 

### The track_marker_on_segment.py file
This example is a trivial example where a stick must keep a corner of a box in line for the whole duration of the
movement. The initial and final position of the box are dictated, the rest is fully optimized. It is designed
to show how one can use the tracking function to track a marker with a body segment.

In this case, we use the `ConstraintFcn.TRACK_MARKER_WITH_SEGMENT_AXIS` constraint function, as shown below in the 
definition of the constraints of the problem:

```python
constraints = ConstraintList()
constraints.add(
ConstraintFcn.TRACK_MARKER_WITH_SEGMENT_AXIS, node=Node.ALL, marker_idx=1, segment_idx=2, axis=Axis.X
)
```

Here, we minimize the distance between the marker with index 1 ans the x axis of the segment with index 2. We align 
the axis toward the marker. 

### The track_segment_on_rt.py file
This example is a trivial example where a stick must keep its coordinate system of axes aligned with the one
from a box during the whole duration of the movement. The initial and final position of the box are dictated,
the rest is fully optimized. It is designed to show how one can use the tracking RT function to track
any RT (for instance Inertial Measurement Unit [IMU]) with a body segment.

To implement this tracking task, we use the `ConstraintFcn.TRACK_SEGMENT_WITH_CUSTOM_RT` constraint function, which 
minimizes the distance between a segment and an RT. The extra parameters `segment_idx: int` and `rt_idx: int` must be 
passed to the Objective constructor.

## Moving estimation horizon
In this section, we perform mhe on the pendulum example.

### The mhe.py file
In this example, mhe (Moving Horizon Estimation) is applied on a simple pendulum simulation. Data are generated (states,
controls, and marker trajectories) to simulate the movement of a pendulum, using `scipy.integrate.solve_ivp`. These data
are used to perform mhe.

In this example, 500 shooting nodes are defined. As the size of the mhe window is 10, 490 iterations are performed to
solve the complete problem.

For each iteration, the new marker trajectory is taken into account so that a real time data acquisition is simulated.
For each iteration, the list of objectives is updated, the problem is solved with the new frame added to the window,
the oldest frame is discarded with the `warm_start_mhe function`, and it is saved. The results are plotted so that
estimated data can be compared to real data. 

## Acados
In this section, you will find three examples to investigate `bioptim` using `acados`. 

### The cube.py file
This is a basic example of a cube which have to reach a target at the end of the movement, starting from an initial 
position, and minimizing states and torques. This problem is solved using `acados`. 

### The pendulum.py file 
A very simple yet meaningful optimal control program consisting in a pendulum starting downward and ending upward
while requiring the minimum of generalized forces. The solver is only allowed to move the pendulum sideways.

This simple example is a good place to start investigating `bioptim` using `acados` as it describes the most common
dynamics out there (the joint torque driven), it defines an objective function and some boundaries and initial guesses.

### The static_arm.py file
This is a basic example on how to use biorbd model driven by muscle to perform an optimal reaching task.
The arm must reach a marker while minimizing the muscles activity and the states. We solve the problem using both 
`acados` and `ipotpt`.

# Citing
If you use `bioptim`, we would be grateful if you could cite it as follows:
@article{michaud2022bioptim,
  title={Bioptim, a python framework for musculoskeletal optimal control in biomechanics},
  author={Michaud, Benjamin and Bailly, Fran{\c{c}}ois and Charbonneau, Eve and Ceglia, Amedeo and Sanchez, L{\'e}a and Begon, Mickael},
  journal={IEEE Transactions on Systems, Man, and Cybernetics: Systems},
  year={2022},
  publisher={IEEE}
}<|MERGE_RESOLUTION|>--- conflicted
+++ resolved
@@ -923,13 +923,8 @@
 If someone wants to add noise to the initial guess, you can provide the following:
 ```python
 init = init.add_noise(
-<<<<<<< HEAD
     bounds: Bounds | BoundsList, 
-    magnitude: Union[list, int, float, np.ndarray],
-=======
-    bounds: Bounds | BoundsList | QAndQDotBounds, 
     magnitude: list | int | float | np.ndarray,
->>>>>>> d0f968b3
     magnitude_type: MagnitudeType, n_shooting: int, 
     bound_push: list | int | float, 
     seed: int
